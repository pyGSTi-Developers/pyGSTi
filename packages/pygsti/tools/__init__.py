--- conflicted
+++ resolved
@@ -18,19 +18,14 @@
 from .gatetools import *
 from .slicetools import *
 from .compattools import *
-<<<<<<< HEAD
-from .basis import *
-from .basisconstructors import *
-from .dim import Dim
-from .opttools import *
+from .legacytools import *
+from .mpitools import parallel_apply, get_comm
 from .fourier_core import *
 from .fourier_utils import *
 from .fourier_thresholds import *
-=======
-from .legacytools import *
-from .mpitools import parallel_apply, get_comm
-
 #Special case: opttool need to reside in baseobjs,
 # but they're still "tools"
 from ..baseobjs.opttools import * 
->>>>>>> 24176c01
+
+
+
