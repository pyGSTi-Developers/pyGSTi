--- conflicted
+++ resolved
@@ -351,11 +351,7 @@
 
 def entanglement_fidelity(A, B, mxBasis=None):
     """
-<<<<<<< HEAD
     Returns the "entanglement" process fidelity between gate
-=======
-    Returns the process fidelity between gate
->>>>>>> 03b7c58f
     matrices A and B given by :
 
       F = Tr( sqrt{ sqrt(J(A)) * J(B) * sqrt(J(A)) } )^2
@@ -425,19 +421,9 @@
 
 def average_gate_infidelity(A ,B, mxBasis="gm"):
     """
-<<<<<<< HEAD
-    1.0 - :function:`average_gate_fidelity`
-
-    Parameters
-    ----------
-    A,B : array or gate
-        The gates to compute the AGI with respect to.  Usually `A` is an
-        imperfect implementation of B.
-        
-=======
     Computes the average gate infidelity (AGI) between two gates. 
     Average gate infidelity is related to entanglement infidelity 
-    (EI), which is referred to as "process fidelity" in pyGSTi, via: 
+    (EI) via: 
     
       AGI = (d * (1-EI) + 1)/(1 + d), 
     
@@ -454,22 +440,10 @@
         The gate to compute the AGI to A of. E.g., the target gate
         corresponding to A.
 
->>>>>>> 03b7c58f
     mxBasis : {"std","gm","pp"} or Basis object, optional
         The basis of the matrices.
 
     Returns
-<<<<<<< HEAD
-    -------
-    float
-    """
-    return 1 - _tls.average_gate_fidelity(A ,B, mxBasis)
-
-
-def entanglement_infidelity(A, B, mxBasis=None):
-    """
-    1.0 - :function:`entanglement_fidelity`
-=======
     ----------
     AGI : float
         The AGI of A to B.
@@ -485,7 +459,6 @@
 
     where J(.) is the Jamiolkowski isomorphism map that maps a gate matrix
     to it's corresponding Choi Matrix.
->>>>>>> 03b7c58f
 
     Parameters
     ----------
@@ -493,28 +466,17 @@
         The matrices to compute the fidelity between.
 
     mxBasis : {'std', 'gm', 'pp', 'qt'} or Basis object
-<<<<<<< HEAD
         The basis of the matrices.  Allowed values are Matrix-unit (std),
         Gell-Mann (gm), Pauli-product (pp), and Qutrit (qt)
         (or a custom basis object).
 
     Returns
     -------
-    float
-    """
-    return 1 - float(_tls.entanglement_fidelity(A, B, mxBasis))
-=======
-        The source and destination basis, respectively.  Allowed
-        values are Matrix-unit (std), Gell-Mann (gm), Pauli-product (pp),
-        and Qutrit (qt) (or a custom basis object).
-
-    Returns
-    ----------
     EI : float
         The EI of A to B.
     """
-    return 1 - float(process_fidelity(A, B, mxBasis))
->>>>>>> 03b7c58f
+    return 1 - float(entanglement_fidelity(A, B, mxBasis))
+
 
 def unitarity(A, mxBasis="gm"):
     """
