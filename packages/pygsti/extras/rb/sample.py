--- conflicted
+++ resolved
@@ -3248,11 +3248,6 @@
     else:
         qubits = list(subsetQs[:])  # copy this list
 
-<<<<<<< HEAD
-    width = len(qubits)
-
-=======
->>>>>>> 175887df
     if fixed_versus_depth:
         germcircuit = random_germ(pspec, depths, interactingQs_density, subsetQs)
     else:
@@ -3290,11 +3285,7 @@
 
 
 def random_germpower_mirror_circuits(pspec, depths, subsetQs=None, localclifford=True, paulirandomize=True,
-<<<<<<< HEAD
-                                     interactingQs_density=1/8, fixed_versus_depth=False):
-=======
                                      interactingQs_density=1 / 8, fixed_versus_depth=False):
->>>>>>> 175887df
     """
     length : consistent with RB length.
     """
@@ -3318,10 +3309,6 @@
     circuits, aux = random_germpower_circuits(pspec, depths, interactingQs_density=interactingQs_density,
                                               subsetQs=subsetQs, fixed_versus_depth=fixed_versus_depth)
 
-<<<<<<< HEAD
-
-=======
->>>>>>> 175887df
     if paulirandomize:
         pauli_circuit = pauli_layer_as_compiled_circuit(pspec, subsetQs=subsetQs, keepidle=True)
 
@@ -3430,10 +3417,6 @@
                                                                            interactingQs_density=samplerargs[0],
                                                                            fixed_versus_depth=fixed_versus_depth)
 
-<<<<<<< HEAD
-
-=======
->>>>>>> 175887df
     #print(aux[0])
     #for l in depths:
     for lind in range(len(depths)):
