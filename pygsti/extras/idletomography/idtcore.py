--- conflicted
+++ resolved
@@ -1305,15 +1305,6 @@
     intrinsic_rates = {}
     pauli_fidpair_dict = {}
     observed_rate_infos = {}
-<<<<<<< HEAD
-    
-    #pull the include_hamiltonian etc. values from advanced_options, if present.
-    include_hamiltonian = advanced_options.get('include_hamiltonian', False)
-    include_stochastic = advanced_options.get('include_stochastic', False)
-    include_correlation = advanced_options.get('include_correlation', False)
-    include_active = advanced_options.get('include_active', False)
-    
-=======
     observed_error_rates = {}
 
     # pull the include_hamiltonian etc. values from advanced_options, if present.
@@ -1322,7 +1313,6 @@
     include_correlation = advanced_options.get("include_correlation", True)
     include_active = advanced_options.get("include_active", True)
 
->>>>>>> 4ea519ac
     if include_stochastic:
         if "pauli_fidpairs" in advanced_options:
             pauli_fidpairs = same_basis_fidpairs
