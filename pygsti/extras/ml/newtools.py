--- conflicted
+++ resolved
@@ -8,14 +8,6 @@
 from ..errorgenpropagation import errorpropagator as _ep
 
 from tensorflow import unique
-
-
-def graph_laplacian_from_adjacency(adjacency):
-
-    dim = _np.shape(adjacency)[0]
-    deg = 2 * _np.identity(dim)
-    laplace = deg - adjacency
-    return laplace
 
 
 def numberToBase(n, b):
@@ -191,20 +183,16 @@
 
     return indices, signs
 
-<<<<<<< HEAD
 def remap_indices(c_indices):
+    # Takes in a permutation matrix for a circuit and
+    # remaps the entries.
+    # e.g., P = [[1,256], [1, 0]]   ---> [[0, 1], [0, 3]]
     flat_indices = c_indices.flatten()
     unique_values, idx = _np.unique(flat_indices, return_inverse = True)
     return idx.reshape(c_indices.shape)
 
 
-def create_input_data(circs, fidelities, tracked_error_gens: list, num_channels: int, num_qubits: int, max_depth=None):
-=======
-
-# To do: update this to create the data in the correct shape. Right now we need to reshape the 
-def create_input_data(circs, fidelities, tracked_error_gens: list, num_channels: int, num_qubits: int, max_depth=None,
-                      return_separate=False):
->>>>>>> f473434d
+def create_input_data(circs, fidelities, tracked_error_gens: list, num_channels: int, num_qubits: int, max_depth=None, return_separate = False):
     
     if max_depth is None: max_depth = _np.max([c.depth for c in circs])
     print(max_depth)
@@ -224,14 +212,9 @@
             print(i, end=',')
         x_circs[i, :, :, :] = _tools.circuit_to_tensor(c, max_depth)              
         c_indices, c_signs = create_error_propagation_matrix(c, tracked_error_gens)
-<<<<<<< HEAD
         c_indices = remap_indices(c_indices)
         x_indices[i, :, 0:c.depth] = c_indices.T # deprecated: np.rint(c_indices)
         x_signs[i, :, 0:c.depth] = c_signs.T # deprecated: np.rint(c_signs)
-=======
-        x_indices[i, :, 0:c.depth] = c_indices.T  # deprecated: np.rint(c_indices)
-        x_signs[i, :, 0:c.depth] = c_signs.T  # deprecated: np.rint(c_signs)
->>>>>>> f473434d
         
     if return_separate:
         return x_circs, x_signs, x_indices, y
