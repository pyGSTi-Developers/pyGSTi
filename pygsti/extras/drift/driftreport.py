#***************************************************************************************************
# Copyright 2015, 2019 National Technology & Engineering Solutions of Sandia, LLC (NTESS).
# Under the terms of Contract DE-NA0003525 with NTESS, the U.S. Government retains certain rights
# in this software.
# Licensed under the Apache License, Version 2.0 (the "License"); you may not use this file except
# in compliance with the License.  You may obtain a copy of the License at
# http://www.apache.org/licenses/LICENSE-2.0 or in the LICENSE file in the root pyGSTi directory.
#***************************************************************************************************
""" Drift reporting and plotting functions """

import collections as _collections

import numpy as _np
import plotly.graph_objs as go

from . import signal as _sig
from ...circuits import Circuit as _Circuit
from ...report import colormaps as _cmaps
from ...report import figure as _reportfigure
from ...report import table as _reporttable
from ...report import workspace as _ws

#import seaborn as _sns

#We don't want to import seaborn just for a colorscale, so pulled this matplotlib source (derived from _cm.py):
plotly_coolwarm_colorscale = [
    (0.0, 'rgb(58,76,192)'), (0.03125, 'rgb(68,90,205)'), (0.0625, 'rgb(77,104,216)'),
    (0.09375, 'rgb(87,117,226)'), (0.125, 'rgb(98,130,234)'), (0.15625, 'rgb(108,142,242)'),
    (0.1875, 'rgb(119,154,247)'), (0.21875, 'rgb(130,165,252)'), (0.25, 'rgb(141,176,254)'),
    (0.28125, 'rgb(152,185,255)'), (0.3125, 'rgb(163,194,255)'), (0.34375, 'rgb(174,201,253)'),
    (0.375, 'rgb(184,208,250)'), (0.40625, 'rgb(194,213,244)'), (0.4375, 'rgb(204,217,238)'),
    (0.46875, 'rgb(213,220,230)'), (0.5, 'rgb(221,221,221)'), (0.53125, 'rgb(229,217,210)'),
    (0.5625, 'rgb(236,211,198)'), (0.59375, 'rgb(241,205,186)'), (0.625, 'rgb(245,197,173)'),
    (0.65625, 'rgb(247,187,160)'), (0.6875, 'rgb(248,177,148)'), (0.71875, 'rgb(247,166,135)'),
    (0.75, 'rgb(245,154,123)'), (0.78125, 'rgb(241,141,111)'), (0.8125, 'rgb(236,127,99)'),
    (0.84375, 'rgb(230,112,87)'), (0.875, 'rgb(222,96,76)'), (0.90625, 'rgb(213,80,66)'),
    (0.9375, 'rgb(203,61,56)'), (0.96875, 'rgb(192,40,47)'), (1.0, 'rgb(180,3,38)')]


class DriftSummaryTable(_ws.WorkspaceTable):
    """
    todo
    """

    def __init__(self, ws, results, dskey=None, detectorkey=None, estimatekey=None):
        """
        todo
        """
        super(DriftSummaryTable, self).__init__(ws, self._create, results, dskey, detectorkey, estimatekey)

    def _create(self, results, dskey, detectorkey, estimatekey):
        colHeadings = ['', '', ]
        table = _reporttable.ReportTable(colHeadings, (None,) * len(colHeadings))
        stabilityanalyzer = results.stabilityanalyzer
        table.add_row(['Global statistical significance level',
                       stabilityanalyzer.statistical_significance(detectorkey=detectorkey)], [None, None])
        table.add_row(['Instability detected', stabilityanalyzer.instability_detected(
            detectorkey=detectorkey)], [None, None])
        table.add_row(['Instability size', stabilityanalyzer.maxmax_tvd_bound(
            dskey=dskey, estimatekey=estimatekey)], [None, None])
        table.finish()
        return table


class DriftDetailsTable(_ws.WorkspaceTable):
    """
    todo
    """

    def __init__(self, ws, results, detectorkey=None, estimatekey=None):
        """
        todo
        """
        super(DriftDetailsTable, self).__init__(ws, self._create, results, detectorkey, estimatekey)

    def _create(self, results, detectorkey, estimatekey):
        stabilityanalyzer = results.stabilityanalyzer
        if detectorkey is None:
            detectorkey = stabilityanalyzer._def_detection
        if estimatekey is None:
            estimatekey = stabilityanalyzer._def_probtrajectories
        colHeadings = ['', '', ]
        table = _reporttable.ReportTable(colHeadings, (None,) * len(colHeadings))
        table.add_row(['Transform', stabilityanalyzer.transform], [None, None])
        table.add_row(['Single detector in the results', len(stabilityanalyzer._driftdetectors) == 1], [None, None])
        table.add_row(['Name of detector', detectorkey], [None, None])
        string_condtestsrun = ''
        for test in stabilityanalyzer._condtests[detectorkey]: string_condtestsrun += str(test) + ', '
        string_estimatekey = ''
        for detail in estimatekey: string_estimatekey += str(detail) + ', '
        table.add_row(['Tests run for detector', string_condtestsrun], [None, None])
        table.add_row(['Type of estimator', string_estimatekey], [None, None])
        table.finish()
        return table


class PowerSpectraPlot(_ws.WorkspacePlot):
    """
    Plot of time-series data power spectrum
    """

    def __init__(self, ws, results, spectrumlabel={}, detectorkey=None,
                 showlegend=False, scale=1.0):
        """
        todo
        """
        super(PowerSpectraPlot, self).__init__(ws, self._create, results,
                                               spectrumlabel, detectorkey, showlegend, scale)

    def _create(self, results, spectrumlabel, detectorkey, showlegend, scale):

        stabilityanalyzer = results.stabilityanalyzer
        circuits = spectrumlabel.get('circuit', None)

        # If we're plotting spectra for more than one circuit.
        if isinstance(circuits, dict) or isinstance(circuits, list):

            threshold, thresholdtype = stabilityanalyzer.power_threshold(
                test=tuple(spectrumlabel.keys()), detectorkey=detectorkey)
            data = []
            ymax = threshold
            xmax = 0

            if isinstance(circuits, list):
                circuits = {c.str: c for c in circuits}

            #colors = ['rgb' + str(tuple(i)) for i in _sns.color_palette("coolwarm", len(circuits))]
            colors = [_cmaps.interpolate_plotly_colorscale(plotly_coolwarm_colorscale, x)
                      for x in _np.linspace(0.0, 1.0, len(circuits))]

            for ind, (circlabel, circ) in enumerate(circuits.items()):

                spectrumlabel['circuit'] = circ
                freqs, powers = stabilityanalyzer.power_spectrum(spectrumlabel, returnfrequencies=True, checklevel=2)

                xdata = _np.array(freqs)
                ydata = _np.array(powers)

                insig_xdata = xdata[ydata <= threshold]
                insig_ydata = ydata[ydata <= threshold]
                sig_xdata = xdata[ydata > threshold]
                sig_ydata = ydata[ydata > threshold]

                xmax = max(max(xdata), xmax)
                ymax = max(max(ydata), ymax)

                data.append(go.Scatter(x=insig_xdata, y=insig_ydata, mode='markers', marker=dict(
                    color=colors[ind], size=4), name=circlabel, showlegend=showlegend))
                data.append(go.Scatter(x=sig_xdata, y=sig_ydata, mode='markers', marker=dict(color=colors[ind], size=8),
                                       name=circlabel, showlegend=False))

        # If we're plotting a single spectrum.
        else:

            freqs, powers = stabilityanalyzer.power_spectrum(spectrumlabel, returnfrequencies=True, checklevel=2)
            threshold, thresholdtype = stabilityanalyzer.power_threshold(
                test=tuple(spectrumlabel.keys()), detectorkey=detectorkey)

            xdata = _np.array(freqs)
            ydata = _np.array(powers)

            insig_xdata = xdata[ydata <= threshold]
            insig_ydata = ydata[ydata <= threshold]
            sig_xdata = xdata[ydata > threshold]
            sig_ydata = ydata[ydata > threshold]

            data = []  # list of traces
            data.append(go.Scatter(x=insig_xdata, y=insig_ydata, mode='markers', marker=dict(color="#2ecc71", size=4),
                                   name='Insignificant Data', showlegend=showlegend))
            data.append(go.Scatter(x=sig_xdata, y=sig_ydata, mode='markers', marker=dict(color='#2ecc71', size=8),
                                   name='Significant Data', showlegend=showlegend))

            xmax = max(xdata)
            ymax = max(max(ydata), threshold)

        ylim = [0, ymax * 1.1]
        xlim = [-0.05 * xmax, xmax * 1.05]

        text = go.Scatter(x=[0.85 * (xlim[1] - xlim[0]) + xlim[0], 0.85 * (xlim[1] - xlim[0]) + xlim[0]],
                          y=[threshold + 0.05 * (ylim[1] - ylim[0]) + ylim[0],
                             1 - 0.05 * (ylim[1] - ylim[0]) + ylim[0]],
                          # Todo.
                          text=['{}% Significance Threshold'.format(
                              stabilityanalyzer.statistical_significance(detectorkey) * 100),
                              'Expected Shot-Noise Level'],
                          mode='text',
                          showlegend=False
                          )

        data.append(text)

        layout = go.Layout(width=800 * scale, height=400 * scale,
                           xaxis=dict(title="Frequency (Hz)", titlefont=dict(size=14), range=xlim,),
                           yaxis=dict(title="Spectral Power", titlefont=dict(size=14), range=ylim,),
                           legend=dict(
                               traceorder='normal',
                               font=dict(
                                   size=10,
                                   color='#000'
                               ),
                               bgcolor='#ecf0f1',
                               bordercolor='#bdc3c7',
                               borderwidth=2,
                               orientation="v"
                           ),
                           shapes=[{
                               'type': 'line',
                               'x0': xlim[0],
                               'y0': threshold,
                               'x1': xlim[1],
                               'y1': threshold,
                               'line': {
                                   'color': '#3498db',
                                   'width': 2,
                                   'dash': 'dot',
                               },
                           },
                               {
                               'type': 'line',
                               'x0': xlim[0],
                               'y0': 1,
                               'x1': xlim[1],
                               'y1': 1,
                               'line': {
                                   'color': '#f1c40f',
                                   'width': 2,
                                   'dash': 'dashdot',
                               },
                           },
                           ],
                           showlegend=showlegend,
                           )

        pythonVal = {}
        for i, tr in enumerate(data):
            if 'x0' in tr: continue  # don't put boxes in python val for now
            key = tr['name'] if ("name" in tr) else "trace%d" % i
            pythonVal[key] = {'x': tr['x'], 'y': tr['y']}

        return _reportfigure.ReportFigure(go.Figure(data=list(data), layout=layout), None, pythonVal)


class GermFiducialPowerSpectraPlot(_ws.WorkspacePlot):
    """
    Plot of time-series data power spectrum
    """

    def __init__(self, ws, results, prep, germ, meas, dskey=None, detectorkey=None,
                 showlegend=False, scale=1.0):
        """
        todo
        """
        super(GermFiducialPowerSpectraPlot, self).__init__(ws, self._create, results, prep, germ,
                                                           meas, dskey, detectorkey, showlegend, scale)

    def _create(self, results, prep, germ, meas, dskey, detectorkey, showlegend, scale):

        stabilityanalyzer = results.stabilityanalyzer

        if isinstance(germ, str):
            germ = _Circuit(None, stringrep=germ)
        if isinstance(prep, str):
            prep = _Circuit(None, stringrep=prep)
        if isinstance(meas, str):
            meas = _Circuit(None, stringrep=meas)

        if dskey is None:
            assert(len(stabilityanalyzer.data.keys()) == 1), \
                "There is more than one DataSet, so must specify the `dskey`!"
            dskey = list(stabilityanalyzer.data.keys())[0]

<<<<<<< HEAD
        prepind = gss.prepStrs.index(prep)
        measind = gss.effectStrs.index(meas)
=======
        #Note: assumes a StandardGSTDesign as the experiment design (is this ok?)
        edesign = results.data.edesign
        circuit_struct = edesign.circuit_lists[-1]
        prepind = edesign.prep_fiducials.index(prep)
        measind = edesign.meas_fiducials.index(meas)
>>>>>>> 75e8e50d
        circuitdict = {}

        #UNUSED: numL = len(circuit_struct.Ls)
        #UNUSED: colors = ['rgb' + str(tuple(i)) for i in _sns.color_palette("coolwarm", numL)]
        for Lind, L in enumerate(edesign.maxlengths):
            for j, k, circuit in circuit_struct.plaquette(L, germ, empty_if_missing=True):
                if j == prepind:
                    if k == measind:
                        circuitdict[L] = circuit

        spectrumlabel = {'dataset': dskey, 'circuit': circuitdict}

        psp = PowerSpectraPlot(self.ws, results, spectrumlabel, detectorkey,
                               showlegend, scale)
        assert(len(psp.figs) == 1), "Only one figure should have been created!"
        return psp.figs[0]


class ProbTrajectoriesPlot(_ws.WorkspacePlot):
    """
    todo
    """

    def __init__(self, ws, stabilityanalyzer, circuits, outcome, times=None, dskey=None, estimatekey=None,
                 estimator=None, showlegend=True, scale=1.0):
        """
        todo
        """
        super(ProbTrajectoriesPlot, self).__init__(ws, self._create, stabilityanalyzer, circuits, outcome,
                                                   times, dskey, estimatekey, estimator, showlegend, scale)

    def _create(self, stabilityanalyzer, circuits, outcome, times, dskey, estimatekey, estimator, showlegend, scale):

        # If we're plotting probability trajectories for multiple circuits.
        if isinstance(circuits, dict) or isinstance(circuits, list):

            if isinstance(circuits, list):
                circuits = {c.str: c for c in circuits}

            if dskey is None:
                assert(len(stabilityanalyzer.data.keys()) == 1), \
                    "There is more than one DataSet, so must specify the `dskey`!"
                dskey = list(stabilityanalyzer.data.keys())[0]

            #colors = ['rgb' + str(tuple(i)) for i in _sns.color_palette("coolwarm", len(circuits))]
            colors = [_cmaps.interpolate_plotly_colorscale(plotly_coolwarm_colorscale, x)
                      for x in _np.linspace(0.0, 1.0, len(circuits))]

            data = []
            if times is None:
                mintime = min(stabilityanalyzer.data[dskey].timeData)
                maxtime = max(stabilityanalyzer.data[dskey].timeData)
                times = _np.linspace(mintime, maxtime, 5000)
            xdata = _np.asarray(times)

            for ind, (label, circuit) in enumerate(circuits.items()):
                probsdict = stabilityanalyzer.probability_trajectory(circuit, times, dskey, estimatekey, estimator)
                ydata = _np.asarray(probsdict[outcome])

                # list of traces
                data.append(go.Scatter(x=xdata, y=ydata, mode='lines', line=dict(width=2, color=colors[ind]),
                                       name=label, showlegend=True))

            ylim = [-0.1, 1.1]
            xlim = [min(xdata), max(xdata)]

            layout = go.Layout(width=800 * scale, height=400 * scale, title=None, titlefont=dict(size=16),
                               # , rangeslider=dict(visible = True)),
                               xaxis=dict(title="Time (seconds)", titlefont=dict(size=14), range=xlim),
                               yaxis=dict(title="Probability", titlefont=dict(size=14), range=ylim),
                               legend=dict(
                #                    x=0.05,
                #                    y=1.05,
                traceorder='normal',
                font=dict(
                    size=10,
                    color='#000'
                ),
                bgcolor='#ecf0f1',
                bordercolor='#bdc3c7',
                borderwidth=2,
                orientation="v"
            ), showlegend=showlegend)

        # If we're plotting probability trajectories for a single circuit.
        else:

            circuit = circuits

            if dskey is None:
                assert(len(stabilityanalyzer.data.keys()) == 1), \
                    "There is more than one DataSet, so must specify the `dskey`!"
                dskey = list(stabilityanalyzer.data.keys())[0]
            dtimes, data = stabilityanalyzer.data[dskey][circuit].timeseries_for_outcomes
            if times is None:
                times = _np.linspace(min(dtimes), max(dtimes), 5000)
            p = stabilityanalyzer.probability_trajectory(
                circuit, times=times, dskey=dskey, estimatekey=estimatekey, estimator=estimator)[outcome]
            lowpass = _sig.moving_average(data[outcome], width=100)

            trace_pt = go.Scatter(x=times, y=p, name="Probability Trajectory", line=dict(color='#e74c3c'),
                                  opacity=1.)
            trace_lowpass = go.Scatter(x=dtimes, y=lowpass, name="Moving average", line=dict(color='#7F7F7F'),
                                       opacity=0.8)

            data = [trace_pt, trace_lowpass]

            updatemenus = list([
                dict(active=0,
                     buttons=list([dict(label='Probability trajectory',
                                        method='update',
                                        args=[{'visible': [True, False]}, ]),
                                   dict(label='Moving average',
                                        method='update',
                                        args=[{'visible': [False, True]}, ]),
                                   dict(label='Both',
                                        method='update',
                                        args=[{'visible': [True, True]}, ]),
                                   ]),
                     xanchor='left',
                     yanchor='top',
                     x=0.02,
                     y=1.2,  # y=0.98,
                     showactive=True
                     )
            ])

            layout = dict(width=800 * scale, height=500 * scale,
                          #title='Probability Trajectory',
                          xaxis=dict(title="Time (seconds)",),
                          #                    rangeslider=dict(visible = True),
                          #               ),
                          yaxis=dict(title="Probability", titlefont=dict(size=14), range=[0, 1]),
                          updatemenus=updatemenus,
                          legend=dict(
                              x=0.5,
                              y=1.05,
                              traceorder='normal',
                              font=dict(
                                  size=12,
                                  color='#000'
                              ),
                              bgcolor='#ecf0f1',
                              bordercolor='#bdc3c7',
                              borderwidth=2,
                              orientation="h"
                          ),
                          showlegend=showlegend
                          )

        pythonVal = {}
        for i, tr in enumerate(data):
            if 'x0' in tr: continue  # don't put boxes in python val for now
            key = tr['name'] if ("name" in tr) else "trace%d" % i
            pythonVal[key] = {'x': tr['x'], 'y': tr['y']}

        return _reportfigure.ReportFigure(go.Figure(data=list(data), layout=layout), None, pythonVal)


class GermFiducialProbTrajectoriesPlot(_ws.WorkspacePlot):
    """
    todo
    """

    def __init__(self, ws, results, prep, germ, meas, outcome, min_length=1, times=None, dskey=None,
                 estimatekey=None, estimator=None, showlegend=False, scale=1.0):
        """
        todo

        circuits : BulkCircuitList
            Specifies the set of operation sequences along with their structure, e.g. fiducials, germs,
            and maximum lengths.
        """
        super(GermFiducialProbTrajectoriesPlot, self).__init__(ws, self._create, results,
                                                               prep, germ, meas, outcome, min_length, times,
                                                               dskey, estimatekey, estimator, showlegend, scale)

    def _create(self, results, prep, germ, meas, outcome, min_length, times, dskey, estimatekey,
                estimator, showlegend, scale):

        stabilityanalyzer = results.stabilityanalyzer

        if isinstance(germ, str):
            germ = _Circuit(None, stringrep=germ)
        if isinstance(prep, str):
            prep = _Circuit(None, stringrep=prep)
        if isinstance(meas, str):
            meas = _Circuit(None, stringrep=meas)

<<<<<<< HEAD
        prepind = gss.prepStrs.index(prep)
        measind = gss.effectStrs.index(meas)
=======
        edesign = results.data.edesign
        circuit_struct = edesign.circuit_lists[-1]
        prepind = edesign.prep_fiducials.index(prep)
        measind = edesign.meas_fiducials.index(meas)
>>>>>>> 75e8e50d
        # data = []
        circuitsdict = {}

        truncatedL = []
        for L in edesign.maxlengths:
            if L >= min_length:
                truncatedL.append(L)

        #numL = len(circuit_struct.Ls)
        for Lind, L in enumerate(edesign.maxlengths):
            if L >= min_length:
                #trace_pt = None
                for j, k, circuit in circuit_struct.plaquette(L, germ, empty_if_missing=True):
                    if j == prepind:
                        if k == measind:
                            circuitsdict[L] = circuit

        pjp = ProbTrajectoriesPlot(self.ws, stabilityanalyzer, circuitsdict, outcome, times, dskey, estimatekey,
                                   estimator, showlegend, scale)
        assert(len(pjp.figs) == 1), "Only one figure should have been created!"
        return pjp.figs[0]


#Note: SAME function as in report/factory.py (copied)
def _add_new_labels(running_lbls, current_lbls):
    """
    Simple routine to add current-labels to a list of
    running-labels without introducing duplicates and
    preserving order as best we can.
    """
    if running_lbls is None:
        return current_lbls[:]  # copy!
    elif running_lbls != current_lbls:
        for lbl in current_lbls:
            if lbl not in running_lbls:
                running_lbls.append(lbl)
    return running_lbls


def _create_switchboard(ws, results_dict):
    """
    Creates the switchboard used by the drift report
    """

    if isinstance(results_dict, _collections.OrderedDict):
        dataset_labels = list(results_dict.keys())
    else:
        dataset_labels = sorted(list(results_dict.keys()))

    multidataset = bool(len(dataset_labels) > 1)

    switchBd = ws.Switchboard(
        ["Dataset"],
        [dataset_labels],
        ["dropdown"], [0],
        show=[multidataset]  # only show dataset dropdown (for sidebar)
    )

    switchBd.add("results", (0,))
    for d, dslbl in enumerate(dataset_labels):
        switchBd.results[d] = results_dict[dslbl]

    return switchBd, dataset_labels


def _create_drift_switchboard(ws, results):
    """
    todo
    """
    edesign = results.data.edesign
    stabilityanalyzer = results.stabilityanalyzer

    if len(stabilityanalyzer.data.keys()) > 1:  # multidataset
        drift_switchBd = ws.Switchboard(
            ["Dataset              ", "Germ                 ", "Preparation Fiducial ", "Measurement Fiducial",
             "Outcome             "],
            [list(results.data.keys()), [c.str for c in edesign.germs],
             [c.str for c in edesign.prep_fiducials],
             [c.str for c in edesign.meas_fiducials],
             [i.str for i in stabilityanalyzer.data.outcome_labels]],
            ["dropdown", "dropdown", "dropdown", "dropdown", "dropdown"], [0, 1, 0, 0, 0],
            show=[True, True, True, True, True])
        drift_switchBd.add("dataset", (0,))
        drift_switchBd.add("germ", (1,))
        drift_switchBd.add("prep", (2,))
        drift_switchBd.add("meas", (3,))
        drift_switchBd.add("outcome", (4,))

    else:
        drift_switchBd = ws.Switchboard(
            ["Germ", "Preperation Fiducial", "Measurement Fiducial", "Outcome"],
            [[c.str for c in edesign.germs], [c.str for c in edesign.prep_fiducials],
             [c.str for c in edesign.meas_fiducials], [str(o) for o in stabilityanalyzer.data.outcome_labels]],
            ["dropdown", "dropdown", "dropdown", "dropdown"], [0, 0, 0, 0], show=[True, True, True, True])
        drift_switchBd.add("germs", (0,))
        drift_switchBd.add("prep_fiducials", (1,))
        drift_switchBd.add("meas_fiducials", (2,))
        drift_switchBd.add("outcomes", (3,))

        drift_switchBd.germs[:] = edesign.germs
        drift_switchBd.prep_fiducials[:] = edesign.prep_fiducials
        drift_switchBd.meas_fiducials[:] = edesign.meas_fiducials
        drift_switchBd.outcomes[:] = stabilityanalyzer.data.outcome_labels

    return drift_switchBd


# TODO deprecate in favor of `report.factory.create_drift_report`
def create_drift_report(results, circuits, filename, title="auto",
                        ws=None, auto_open=False, link_to=None,
                        brevity=0, advanced_options=None, verbosity=1):
    """
    Creates a Drift report.
    """
    from pygsti.report.factory import create_drift_report
    # Wrap a call to the new factory method
    advanced_options = advanced_options or {}
    ws = ws or _ws.Workspace(advanced_options.get('cachefile', None))

    report = create_drift_report(
        results, circuits, title, ws, verbosity
    )

    advanced_options = advanced_options or {}
    precision = advanced_options.get('precision', None)

    if filename is not None:
        if filename.endswith(".pdf"):
            report.write_pdf(
                filename, build_options=advanced_options,
                brevity=brevity, precision=precision, auto_open=auto_open,
                verbosity=verbosity
            )
        else:
            resizable = advanced_options.get('resizable', True)
            autosize = advanced_options.get('autosize', 'initial')
            connected = advanced_options.get('connected', False)
            single_file = filename.endswith(".html")

            report.write_html(
                filename, auto_open=auto_open, link_to=link_to,
                connected=connected, build_options=advanced_options,
                brevity=brevity, precision=precision,
                resizable=resizable, autosize=autosize,
                single_file=single_file, verbosity=verbosity
            )

    return ws<|MERGE_RESOLUTION|>--- conflicted
+++ resolved
@@ -269,16 +269,11 @@
                 "There is more than one DataSet, so must specify the `dskey`!"
             dskey = list(stabilityanalyzer.data.keys())[0]
 
-<<<<<<< HEAD
-        prepind = gss.prepStrs.index(prep)
-        measind = gss.effectStrs.index(meas)
-=======
         #Note: assumes a StandardGSTDesign as the experiment design (is this ok?)
         edesign = results.data.edesign
         circuit_struct = edesign.circuit_lists[-1]
         prepind = edesign.prep_fiducials.index(prep)
         measind = edesign.meas_fiducials.index(meas)
->>>>>>> 75e8e50d
         circuitdict = {}
 
         #UNUSED: numL = len(circuit_struct.Ls)
@@ -468,15 +463,10 @@
         if isinstance(meas, str):
             meas = _Circuit(None, stringrep=meas)
 
-<<<<<<< HEAD
-        prepind = gss.prepStrs.index(prep)
-        measind = gss.effectStrs.index(meas)
-=======
         edesign = results.data.edesign
         circuit_struct = edesign.circuit_lists[-1]
         prepind = edesign.prep_fiducials.index(prep)
         measind = edesign.meas_fiducials.index(meas)
->>>>>>> 75e8e50d
         # data = []
         circuitsdict = {}
 
