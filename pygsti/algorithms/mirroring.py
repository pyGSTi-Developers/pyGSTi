"""
circuit mirroring functions.
"""
#***************************************************************************************************
# Copyright 2015, 2019 National Technology & Engineering Solutions of Sandia, LLC (NTESS).
# Under the terms of Contract DE-NA0003525 with NTESS, the U.S. Government retains certain rights
# in this software.
# Licensed under the Apache License, Version 2.0 (the "License"); you may not use this file except
# in compliance with the License.  You may obtain a copy of the License at
# http://www.apache.org/licenses/LICENSE-2.0 or in the LICENSE file in the root pyGSTi directory.
#***************************************************************************************************

<<<<<<< HEAD
from ..objects import circuit as _cir
from ..objects import label as _lbl
from ..tools import symplectic as _symp
#from .. import construction as _cnst
from .. import objects as _objs
#from .. import io as _io
from .. import tools as _tools
#from ..tools import group as _rbobjs
from .. import protocols as _protocols

import numpy as _np
import copy as _copy
import random as _random
#import itertools as _itertools
=======
import numpy as _np

from pygsti.circuits import circuit as _cir
from pygsti.baseobjs import label as _lbl
from pygsti.tools import symplectic as _symp
>>>>>>> deae8b4f


def _pvec_to_pauli_layer(pvec, pauli_labels, qubit_labels):
    """
    TODO
    """
    n = len(pvec) // 2
    v = (pvec[0:n] // 2) + 2 * (pvec[n:] // 2)
    #  Rearrange to I, Z, X, Y (because [0,0]=I, [2,0]=Z, [0,2]=X,and [2,2]=Y).
    rearranged_pauli_labels = [pauli_labels[0], pauli_labels[3], pauli_labels[1], pauli_labels[2]]
    paulis = [rearranged_pauli_labels[i] for i in v]
    return [(pl, q) for pl, q in zip(paulis, qubit_labels)]

def _mod_2pi(theta):
    while (theta > _np.pi or theta <= -1 * _np.pi):
        if theta > _np.pi:
            theta = theta - 2 * _np.pi
        elif theta <= -1 * _np.pi:
            theta = theta + 2 * _np.pi
    return theta


def create_mirror_circuit(circ, pspec, circtype='Clifford+Gzr', pauli_labels=None, pluspi_prob=0.):
    """
    *****************************************************************
    Function currently has the following limitations that need fixing:

       - A layer contains only Clifford or Gzr gates on ALL the qubits.
       - all of the Clifford gates are self inverse
       - The qubits are labelled "Q0" through "Qn-1" -- THIS SHOULD NOW BE FIXED!
       - Pauli's are labelled by "Gi", "Gxpi", "Gypi" and "Gzpi".
       - There's no option for randomized prep/meas
       - There's no option for randomly adding +/-pi to the Z rotation angles.
       - There's no option for adding "barriers"
       - There's no test that the 'Gzr' gate has the "correct" convention for a rotation angle
         (a rotation by pi must be a Z gate) or that it's a rotation around Z.
    *****************************************************************
    """
    assert(circtype == 'Clifford+Gzr' or circtype == 'Clifford')
    n = circ.width
    d = circ.depth
    if pauli_labels is None: pauli_labels = ['Gi', 'Gxpi', 'Gypi', 'Gzpi']
    qubits = circ.line_labels
    identity = _np.identity(2 * n, int)
    zrotname = 'Gzr'
    # qubit_labels = ['G{}'.format(i) for i in range(n)]

    quasi_inverse_circ = []
    central_pauli_circ = _cir.Circuit([[_lbl.Label(pauli_labels[_np.random.randint(0, 4)], q) for q in qubits]])
    #telescoping_pauli = central_pauli_layer.copy()
    # The telescoping Pauli in the symplectic rep.
    telp_s, telp_p = _symp.symplectic_rep_of_clifford_circuit(central_pauli_circ, pspec=pspec)
    assert(_np.sum(_np.abs(telp_s - identity)) <= 1e-8)  # Check that it's a Pauli.

    for d_ind in range(d):
        layer = circ.layer(d - d_ind - 1)
        if layer[0].name == zrotname:
            quasi_inverse_layer = []
            for gate in layer:

                q_int = qubits.index(gate.qubits[0])
                angle = float(gate.args[0])

                if telp_p[n + q_int] == 0: rotation_sign = -1.  # If the Pauli is Z or I.
                else: rotation_sign = +1  # If the Pauli is X or Y.

                # Sets the quasi inversion angle to + or - the original angle, depending on the Paul
                quasi_inverse_angle = rotation_sign * angle
                # Decides whether to add with to add +/- pi to the rotation angle.
                if _np.random.binomial(1, pluspi_prob) == 1:
                    quasi_inverse_angle += _np.pi * (-1)**_np.random.binomial(1, 0.5)
                    quasi_inverse_angle = _mod_2pi(quasi_inverse_angle)
                    # Updates the telescoping Pauli (in the symplectic rep_, to include this added pi-rotation,
                    # as we need to include it as we keep collapsing the circuit down.
                    telp_p[q_int] = (telp_p[q_int] + 2) % 4
                # Constructs the quasi-inverse gate.
                quasi_inverse_gate = _lbl.Label(zrotname, gate.qubits, args=(str(quasi_inverse_angle),))
                quasi_inverse_layer.append(quasi_inverse_gate)

            # We don't have to update the telescoping Pauli as it's unchanged, but when we update
            # this it'll need to change.
            #telp_p = telp_p

        else:
            quasi_inverse_layer = [_lbl.Label(pspec.gate_inverse[gate.name], gate.qubits) for gate in layer]
            telp_layer = _pvec_to_pauli_layer(telp_p, pauli_labels, qubits)
            conjugation_circ = _cir.Circuit([layer, telp_layer, quasi_inverse_layer])
            # We calculate what the new telescoping Pauli is, in the symplectic rep.
            telp_s, telp_p = _symp.symplectic_rep_of_clifford_circuit(conjugation_circ, pspec=pspec)

        # Check that the layer -- pauli -- quasi-inverse circuit implements a Pauli.
        assert(_np.sum(_np.abs(telp_s - identity)) <= 1e-10)
        # Add the quasi inverse layer that we've constructed to the end of the quasi inverse circuit.
        quasi_inverse_circ.append(quasi_inverse_layer)

    # now that we've completed the quasi inverse circuit we convert it to a Circuit object
    quasi_inverse_circ = _cir.Circuit(quasi_inverse_circ)

    # Calculate the bit string that this mirror circuit should output, from the final telescoped Pauli.
    target_bitstring = ''.join(['1' if p == 2 else '0' for p in telp_p[n:]])
    mirror_circuit = circ + central_pauli_circ + quasi_inverse_circ

    return mirror_circuit, target_bitstring

###

def sample_2q_gate_layer_by_edgegrab(pspec, qubit_labels=None, mean_two_q_gates=1, modelname='clifford'):
    """
    <TODO summary>

    Parameters
    ----------
    pspec : <TODO typ>
        <TODO description>

    qubit_labels : <TODO typ>, optional
        <TODO description>

    mean_two_q_gates : <TODO typ>, optional
        <TODO description>

    modelname : <TODO typ>, optional
        <TODO description>

    Returns
    -------
    <TODO typ>
    """
    assert(modelname == 'clifford'), "This function currently assumes sampling from a Clifford model!"
    if qubit_labels is None:
        qubits = list(pspec.qubit_labels[:])  # copy this list
    else:
        assert(isinstance(qubit_labels, (list, tuple))), "SubsetQs must be a list or a tuple!"
        qubits = list(qubit_labels[:])  # copy this list

    # Prep the sampling variables.
    sampled_layer = []
    edgelist = pspec.qubitgraph.edges()
    edgelist = [e for e in edgelist if all([q in qubits for q in e])]
    selectededges = []

    # Go through until all qubits have been assigned a gate.
    while len(edgelist) > 0:

        edge = edgelist[_np.random.randint(0, len(edgelist))]
        selectededges.append(edge)
        # Delete all edges containing these qubits.
        edgelist = [e for e in edgelist if not any([q in e for q in edge])]

    num2Qgates = len(selectededges)
    assert(num2Qgates >= mean_two_q_gates), "Device has insufficient connectivity!"

    if mean_two_q_gates > 0:
        twoQprob = mean_two_q_gates / num2Qgates
    else:
        twoQprob = 0

    unusedqubits = _copy.copy(qubits)
    for edge in selectededges:
        if bool(_np.random.binomial(1, twoQprob)):

            # The two-qubit gates on that edge.
            possibleops = pspec.clifford_ops_on_qubits[edge]
            sampled_layer.append(possibleops[_np.random.randint(0, len(possibleops))])
            for q in edge:
                del unusedqubits[unusedqubits.index(q)]
        
    for q in unusedqubits:
        sampled_layer.append(_lbl.Label('Gc0', (q)))

    return sampled_layer

def generate_random_1q_unitary():
    psi, chi = 2*_np.pi*_np.random.rand(2)
    psi = psi - _np.pi
    chi = chi - _np.pi
    phi = _np.arcsin(_np.sqrt(_np.random.rand(1)))[0]
    #U = _np.exp(1j*alpha)*_np.array([[_np.exp(1j*psi)*_np.cos(phi), _np.exp(1j*chi)*_np.sin(phi)],[-1*_np.exp(-1j*chi)*_np.sin(phi), _np.exp(-1j*psi)*_np.cos(phi)]])
    #this needs to be decomposed in the form Zrot(theta3) Xpi/2 Zrot(theta2) Xpi/2 Zrot(theta1)
    theta1 = _mod_2pi(psi - chi + _np.pi)
    theta2 = _mod_2pi(_np.pi - 2*phi)
    theta3 = _mod_2pi(psi + chi)
    return (theta1, theta2, theta3)

#generate layer of random unitaries and make a series of circuit layers with the compiled versions of these
def sample_1q_unitary_layer(pspec, qubit_labels=None):
    if qubit_labels is not None:
        n = len(qubit_labels)
        qubits = qubit_labels[:]  # copy this list
    else:
        n = pspec.number_of_qubits
        qubits = pspec.qubit_labels[:]  # copy this list
    zrotname = 'Gzr'
    #generate random rotation angles from 0 to 2pi
    
    Xpi2layer = _cir.Circuit(layer_labels=[_lbl.Label('Gc16', qubits[t]) for t in range(n)], line_labels=qubits, editable=True).parallelize()
    theta = []
    theta1 = []
    theta2 = []
    theta3 = []
    for q in qubits:
        theta = generate_random_1q_unitary()
        #theta_quasi_inv = pauli_randomize_unitary(*theta)
        theta1.append(theta[0])
        theta2.append(theta[1])
        theta3.append(theta[2])
        
    circuit = _cir.Circuit(layer_labels=[_lbl.Label(zrotname, qubits[t], args=(str(theta1[t]),)) for t in range(n)], line_labels=qubits, editable=True) #constructs the gate labels
    circuit.append_circuit_inplace(Xpi2layer)
    circuit.append_circuit_inplace(_cir.Circuit(layer_labels=[_lbl.Label(zrotname, qubits[t], args=(str(theta2[t]),)) for t in range(n)], line_labels=qubits))
    circuit.append_circuit_inplace(Xpi2layer)
    circuit.append_circuit_inplace(_cir.Circuit(layer_labels=[_lbl.Label(zrotname, qubits[t], args=(str(theta3[t]),)) for t in range(n)], line_labels=qubits))
    circuit = circuit.parallelize()
    return circuit

def create_random_1q_nc_circuit(pspec, length, qubit_labels=None, mean_two_q_gates=1):
    circuit = _cir.Circuit(layer_labels=[], line_labels=qubit_labels, editable=True)
    for a in range(length):
        #generate 2q gate layer
        new_layer = sample_1q_unitary_layer(pspec, qubit_labels)
        circuit.append_circuit_inplace(new_layer)
            
        #generate random 1q unitary layer
        sampled_layer = sample_2q_gate_layer_by_edgegrab(pspec, qubit_labels=qubit_labels, mean_two_q_gates=mean_two_q_gates)
        if sampled_layer == []: new_layer = _cir.Circuit(layer_labels=[], line_labels=qubit_labels, editable=True)
        else: new_layer = _cir.Circuit([sampled_layer])
        #append new layer to circuit
        circuit.append_circuit_inplace(new_layer)
    new_layer = sample_1q_unitary_layer(pspec, qubit_labels)
    circuit.append_circuit_inplace(new_layer)
    circuit.done_editing()
    return circuit

def pvec_to_pauli_number(pvec):
    """
    TODO
    """
    n = len(pvec) // 2
    v = (pvec[0:n] // 2) + 2 * (pvec[n:] // 2)
    #  Rearrange to I, Z, X, Y (because [0,0]=I, [2,0]=Z, [0,2]=X,and [2,2]=Y).
    rearranged_pauli_labels = [0, 3, 1, 2]
    paulis = [rearranged_pauli_labels[i] for i in v]
    return paulis

def pfr_v2_unitary(theta1, theta2, theta3, net_pauli, recomp_pauli):
    #takes the z rotation angles for the compiled version of a random unitary and finds the angles for the compiled version of the pauli frame randomized unitary
    #redefine the values so that when the net pauli commutes through, we get the original parameters
    if net_pauli == 1 or net_pauli == 3:
        theta2 *= -1
    if net_pauli == 1 or net_pauli == 2:
        theta3 *= -1
        theta1 *= -1
        
    #change angles to recompile the new pauli into the gate
    if recomp_pauli == 1 or recomp_pauli == 2: #if x or y
        theta1 = -theta1 + _np.pi
        theta2 = theta2 + _np.pi
    if recomp_pauli ==2 or recomp_pauli ==3: #if y or z
        theta1 = theta1 + _np.pi
    
    #make everything between -pi and pi.
    theta1 = _mod_2pi(theta1)
    theta2 = _mod_2pi(theta2)
    theta3 = _mod_2pi(theta3)
    
    return (theta1, theta2, theta3)
    
def inv_recompile_unitary(theta1, theta2, theta3):
    #makes a compiled version of the inverse of a compiled general unitary
    #negate angles for inverse based on central pauli, account for recompiling the X(-pi/2) into X(pi/2)
    theta1 = _mod_2pi(_np.pi -theta1)
    theta2 = _mod_2pi(-theta2)
    theta3 = _mod_2pi(-theta3+_np.pi)
    
    return (theta1, theta2, theta3)

#generate mirror circuits with pauli frame randomization. no random +pi needed
#as we construct the quasi-inverse, we generate random pauli layers, and compile them into the unitaries
#we'll need to recompute the angles needed for the z rotations

def create_nc_mirror_circuit(circ, pspec, circtype='Clifford+Gzr', pauli_labels=None):

    assert(circtype == 'Clifford+Gzr' or circtype == 'Clifford')
    n = circ.width
    d = circ.depth
    if pauli_labels is None: pauli_labels = ['Gc0', 'Gc3', 'Gc6', 'Gc9']
    qubits = circ.line_labels
    identity = _np.identity(2 * n, int)
    zrotname = 'Gzr'
    # qubit_labels = ['G{}'.format(i) for i in range(n)]

    quasi_inverse_circ = []
    
    Xpi2layer = [_lbl.Label('Gc16', qubits[t]) for t in range(n)]
    c = circ.copy(editable=True)

   #build the inverse
    d_ind = 0
    while d_ind<d:
        layer = circ.layer(d - d_ind - 1)
        if layer[0].name == zrotname: #ask if it's a Zrot layer. It's necessary for the whole layer to have Zrot gates
        
            current_layers = circ[d-d_ind-5:d-d_ind]
            #recompile inverse of current layer 
            for i in range(n): 
                #print((i, float(current_layers[0][i].args[0]), float(current_layers[2][i].args[0]), float(current_layers[4][i].args[0])))
                if n==1:
                    old_params = [(float(current_layers[0].args[0]), float(current_layers[2].args[0]), float(current_layers[4].args[0])) for i in range(n)]
                else:
                    old_params = [(float(current_layers[0][i].args[0]), float(current_layers[2][i].args[0]), float(current_layers[4][i].args[0])) for i in range(n)]
                layer_new_params = [inv_recompile_unitary(*p) for p in old_params] #need to write this function
                theta1_layer = [_lbl.Label(zrotname, qubits[i], args=(str(layer_new_params[i][0]),)) for i in range(len(layer_new_params))]
                theta2_layer = [_lbl.Label(zrotname, qubits[i], args=(str(layer_new_params[i][1]),)) for i in range(len(layer_new_params))]
                theta3_layer = [_lbl.Label(zrotname, qubits[i], args=(str(layer_new_params[i][2]),)) for i in range(len(layer_new_params))]
    
            #add to mirror circuit
            c.append_circuit_inplace(_cir.Circuit([theta3_layer]))
            c.append_circuit_inplace(_cir.Circuit([Xpi2layer]))
            c.append_circuit_inplace(_cir.Circuit([theta2_layer]))
            c.append_circuit_inplace(_cir.Circuit([Xpi2layer]))
            c.append_circuit_inplace(_cir.Circuit([theta1_layer]))
            
            d_ind += 5

        else:
            inverse_layer = [_lbl.Label(pspec.gate_inverse[gate.name], gate.qubits) for gate in layer] #create quasi-inverse. Right now, it's ust inverting every gate in the original layer, so a simple inverse
            # Add the inverse layer that we've constructed to the end of the circuit
            c.append_circuit_inplace(_cir.Circuit([inverse_layer]))
            d_ind += 1
            
        #now that we've built the simple mirror circuit, let's add pauli frame randomization
    d_ind = 0
    mc = []
    net_paulis = [0 for q in qubits]
    d = c.depth
    
    while d_ind<d:
        layer = c.layer(d_ind)
        if layer[0].name == zrotname: #ask if it's a Zrot layer. It's necessary for the whole layer to have Zrot gates
            #if the layer is 1Q unitaries, pauli randomize
            current_layers = c[d_ind:d_ind+5]
            
            #generate random pauli
            new_paulis = [_np.random.randint(0, 4) for q in qubits]
            new_paulis_as_layer = [_lbl.Label(pauli_labels[new_paulis[i]], qubits[i]) for i in range(n)]
                
            #compute new net pauli based on previous pauli
            net_paulis_as_layer = [_lbl.Label(pauli_labels[net_paulis[i]], qubits[i]) for i in range(n)]
            net_paulis = pvec_to_pauli_number(_symp.symplectic_rep_of_clifford_circuit(_cir.Circuit(new_paulis_as_layer+net_paulis_as_layer), pspec=pspec)[1])
            #depending on what the net pauli before the U gate is, might need to change parameters on the U gate to commute the pauli through
            #recompile current layer to account for this and recompile with these paulis
            if n == 1:
                old_params_and_paulis = [(float(current_layers[0].args[0]), float(current_layers[2].args[0]), float(current_layers[4].args[0]), net_paulis[i], new_paulis[i]) for i in range(n)]
            else:
                old_params_and_paulis = [(float(current_layers[0][i].args[0]), float(current_layers[2][i].args[0]), float(current_layers[4][i].args[0]), net_paulis[i], new_paulis[i]) for i in range(n)]
            layer_new_params = [pfr_v2_unitary(*p) for p in old_params_and_paulis] #need to write this function
            theta1_layer = [_lbl.Label(zrotname, qubits[i], args=(str(layer_new_params[i][0]),)) for i in range(len(layer_new_params))]
            theta2_layer = [_lbl.Label(zrotname, qubits[i], args=(str(layer_new_params[i][1]),)) for i in range(len(layer_new_params))]
            theta3_layer = [_lbl.Label(zrotname, qubits[i], args=(str(layer_new_params[i][2]),)) for i in range(len(layer_new_params))]
            
            #add to mirror circuit
            mc.append([theta1_layer])
            mc.append([Xpi2layer])
            mc.append([theta2_layer])
            mc.append([Xpi2layer])
            mc.append([theta3_layer])
            
            
            d_ind += 5
    
        else:
            net_paulis_as_layer = [_lbl.Label(pauli_labels[net_paulis[i]], qubits[i]) for i in range(n)]
            net_paulis = pvec_to_pauli_number(_symp.symplectic_rep_of_clifford_circuit(_cir.Circuit([layer, net_paulis_as_layer, layer]), pspec=pspec)[1])
            
            mc.append(layer)
            #we need to account for how the net pauli changes when it gets passed through the clifford layers
            d_ind += 1
            

    #update the target pauli
    pauli_layer = [_lbl.Label(pauli_labels[net_paulis[i]], qubits[i]) for i in range(len(qubits))]
    conjugation_circ = _cir.Circuit([pauli_layer])
    telp_s, telp_p = _symp.symplectic_rep_of_clifford_circuit(conjugation_circ, pspec=pspec)
    
    # Calculate the bit string that this mirror circuit should output, from the final telescoped Pauli.
    target_bitstring = ''.join(['1' if p == 2 else '0' for p in telp_p[n:]])

    mirror_circuit = _cir.Circuit(mc)
                
    return mirror_circuit, target_bitstring

def sample_cz_layer_by_edgegrab(pspec, qubit_labels=None, mean_two_q_gates=1, angles = [_np.pi/2, -1*_np.pi/2]):
    czrotname = 'Gczr'
    
    if qubit_labels is None:
        qubits = list(pspec.qubit_labels[:])  # copy this list
    else:
        assert(isinstance(qubit_labels, (list, tuple))), "SubsetQs must be a list or a tuple!"
        qubits = list(qubit_labels[:])  # copy this list

    # Prep the sampling variables.
    sampled_layer = []
    edgelist = pspec.availability[czrotname]
    edgelist = [e for e in edgelist if all([q in qubits for q in e])]
    selectededges = []

    # Go through until all qubits have been assigned a gate.
    while len(edgelist) > 0:

        edge = edgelist[_np.random.randint(0, len(edgelist))]
        selectededges.append(edge)
        # Delete all edges containing these qubits.
        edgelist = [e for e in edgelist if not any([q in e for q in edge])]

    num2Qgates = len(selectededges)

    if mean_two_q_gates > 0:
        twoQprob = mean_two_q_gates / num2Qgates
    else:
        twoQprob = 0
    
    unusedqubits = _copy.copy(qubits)
    #put czrot gates on the selected edges
    for edge in selectededges:
        if bool(_np.random.binomial(1, twoQprob)):
            theta = _random.choice(angles)
            sampled_layer.append(_lbl.Label(czrotname, edge, args=(str(theta),)))
            for q in edge:
                del unusedqubits[unusedqubits.index(q)]

    for q in unusedqubits:
        sampled_layer.append(_lbl.Label('Gc0', (q)))
        
    return sampled_layer


def generate_cz_forward_circ(pspec, length, qubit_labels=None, mean_two_q_gates=1, angles=[_np.pi/2, -1*_np.pi/2]):
    '''
    Generates a forward circuits with benchmark depth d for non-clifford mirror randomized benchmarking. 
    The circuits alternate Haar-random 1q unitaries and layers of Gczr gates
    '''
    #choose length to be the number of (2Q layer, 1Q layer) blocks
    circuit = _cir.Circuit(layer_labels=[], line_labels=qubit_labels, editable=True)
    for a in range(length):
        #generate random 1q unitary layer
        new_layer = sample_1q_unitary_layer(pspec, qubit_labels)
        #append new layer to circuit
        circuit.append_circuit_inplace(new_layer)
        #generate 2q gate layer
        sampled_layer = sample_cz_layer_by_edgegrab(pspec, qubit_labels=qubit_labels, mean_two_q_gates=mean_two_q_gates, angles=angles)
        if sampled_layer == []: new_layer = _cir.Circuit(layer_labels=[], line_labels=qubit_labels, editable=True)
        else: new_layer = _cir.Circuit([sampled_layer])
        #append new layer to circuit
        circuit.append_circuit_inplace(new_layer)
    #add one more layer of Haar-random 1Q unitaries
    new_layer = sample_1q_unitary_layer(pspec, qubit_labels)
    circuit.append_circuit_inplace(new_layer)

    circuit.done_editing()
    return circuit

#
def create_cz_mirror_circuit(circ, pspec, circtype='GCzr+Gzr', pauli_labels=None):
    '''
    Makes a mirror circuit with Pauli frame randomization from a forward circuits consisting of only Haar-random 1Q unitary layers and CZRot layers
    The 1Q unitaries must be decomposed as Zr-Xpi/2-Zr-Xpi/2-Zr
    The CZRot layers must contain only Gc0/Gi and Gczr gates
    '''

    assert(circtype == 'GCzr+Gzr')
    n = circ.width
    d = circ.depth
    if pauli_labels is None: pauli_labels = ['Gc0', 'Gc3', 'Gc6', 'Gc9']
    qubits = circ.line_labels
    zrotname = 'Gzr'
    czrotname = 'Gczr'
    
    Xpi2layer = [_lbl.Label('Gc16', q) for q in qubits]
    
    #make an editable copy of the circuit to add the inverse on to
    c = circ.copy(editable=True)
   #build the inverse
    d_ind = 0
    while d_ind<d:
        layer = circ.layer(d - d_ind - 1)
        if layer[0].name == zrotname: #ask if it's a Zrot layer. It's necessary for the whole layer to have Zrot gates
            #get the entire arbitrary 1q unitaries: Zrot-Xpi/2-Zrot-Xpi/2-Zrot
            current_layers = circ[d-d_ind-5:d-d_ind]
            #recompile inverse of current layer 
            for i in range(n): 
                if n==1:
                    old_params = [(float(current_layers[0].args[0]), float(current_layers[2].args[0]), float(current_layers[4].args[0])) for i in range(n)]
                else:
                    old_params = [(float(current_layers[0][i].args[0]), float(current_layers[2][i].args[0]), float(current_layers[4][i].args[0])) for i in range(n)]
                layer_new_params = [inv_recompile_unitary(*p) for p in old_params] #generates parameters for the inverse of this layer
                theta1_layer = [_lbl.Label(zrotname, qubits[i], args=(str(layer_new_params[i][0]),)) for i in range(len(layer_new_params))]
                theta2_layer = [_lbl.Label(zrotname, qubits[i], args=(str(layer_new_params[i][1]),)) for i in range(len(layer_new_params))]
                theta3_layer = [_lbl.Label(zrotname, qubits[i], args=(str(layer_new_params[i][2]),)) for i in range(len(layer_new_params))]
    
            #add to mirror circuit
            c.append_circuit_inplace(_cir.Circuit([theta3_layer]))
            c.append_circuit_inplace(_cir.Circuit([Xpi2layer]))
            c.append_circuit_inplace(_cir.Circuit([theta2_layer]))
            c.append_circuit_inplace(_cir.Circuit([Xpi2layer]))
            c.append_circuit_inplace(_cir.Circuit([theta1_layer]))
            
            d_ind += 5
            
        if layer[0].name == czrotname or layer[0].name == 'Gc0': 
            invlayer = []
            for g in layer:
                if g.name == czrotname: 
                    gate_qubits = g.qubits
                    #get gate args
                    theta = float(g.args[0])
                    invlayer.append(_lbl.Label(czrotname, gate_qubits, args=(str(-1*theta),)))
                else:
                    invlayer.append(g)
            c.append_circuit_inplace(_cir.Circuit([invlayer]))
            d_ind += 1
    
    #now that we've built the simple mirror circuit, let's add pauli frame randomization
    d_ind = 0
    mc = []
    net_paulis = {q:0 for q in qubits} #dictionary keeping track of the random paulis
    d = c.depth
    correction_angles = {q: 0 for q in qubits}

    while d_ind<d:
        layer = c.layer(d_ind)
        if layer[0].name == zrotname: 
            #if the layer is 1Q unitaries, pauli randomize
            current_layers = c[d_ind:d_ind+5]
            
            #generate random pauli
            new_paulis = {q: _np.random.randint(0, 4) for q in qubits}
            new_paulis_as_layer = [_lbl.Label(pauli_labels[new_paulis[q]], q) for q in qubits]
                
            #compute new net pauli based on previous pauli
            net_paulis_as_layer = [_lbl.Label(pauli_labels[net_paulis[q]], q) for q in qubits]

            net_pauli_numbers = pvec_to_pauli_number(_symp.symplectic_rep_of_clifford_circuit(_cir.Circuit(new_paulis_as_layer+net_paulis_as_layer), pspec=pspec)[1])
            net_paulis = {qubits[i]: net_pauli_numbers[i] for i in range(n)}

            #depending on what the net pauli before the U gate is, might need to change parameters on the U gate to commute the pauli through
            #recompile current layer to account for this and recompile with these paulis
            if n == 1:
                old_params_and_paulis = [(float(current_layers[0].args[0]), float(current_layers[2].args[0]), float(current_layers[4].args[0]), net_paulis[qubits[i]], new_paulis[qubits[i]]) for i in range(n)]
            else:
                #problem:ordering of qubits in the layer isn't always consistent
                old_params_and_paulis = [(float(current_layers[0][i].args[0]), float(current_layers[2][i].args[0]), float(current_layers[4][i].args[0]), net_paulis[qubits[i]], new_paulis[qubits[i]]) for i in range(n)]

            layer_new_params = [pfr_v2_unitary(*p) for p in old_params_and_paulis] #need to write this function
            #recompile any zrotation corrections from the previous Czr into the first zr of this layer
            theta1_layer = [_lbl.Label(zrotname, qubits[i], args=(str(layer_new_params[i][0]+correction_angles[qubits[i]]),)) for i in range(len(layer_new_params))]
            theta2_layer = [_lbl.Label(zrotname, qubits[i], args=(str(layer_new_params[i][1]),)) for i in range(len(layer_new_params))]
            theta3_layer = [_lbl.Label(zrotname, qubits[i], args=(str(layer_new_params[i][2]),)) for i in range(len(layer_new_params))]
            
            #add to mirror circuit
            mc.append([theta1_layer])
            mc.append([Xpi2layer])
            mc.append([theta2_layer])
            mc.append([Xpi2layer])
            mc.append([theta3_layer])
            
            correction_angles = {q: 0 for q in qubits}
            d_ind += 5
            
        if layer[0].name == czrotname or layer[0].name == 'Gc0': 
            quasi_inv_layer = []

            #recompile layer taking into acount paulis
            for g in layer: 
                if g.name == czrotname:
                    #get the qubits, figure out net pauli on those qubits
                    gate_qubits = g.qubits
                    net_paulis_for_gate = (net_paulis[gate_qubits[0]], net_paulis[gate_qubits[1]])
                    theta = float(g.args[0])
                    if (net_paulis_for_gate[0] % 3 != 0 and net_paulis_for_gate[1] % 3 == 0) or (net_paulis_for_gate[0] % 3 == 0 and net_paulis_for_gate[1] % 3 != 0):
                        theta *= -1
                    quasi_inv_layer.append(_lbl.Label(czrotname, gate_qubits, args=(str(theta),)))
                    #for each X or Y, do a Zrotation by -theta on the other qubit after the 2Q gate.
                    for q in gate_qubits:
                        if net_paulis[q] == 1 or net_paulis[q] == 2: 
                            for q2 in gate_qubits: 
                                if q2 != q:
                                    correction_angles[q2] += -1*theta
                else:
                    gate_qubit = g.qubits
                    quasi_inv_layer.append(_lbl.Label('Gc0', gate_qubit))
            #add to circuit
            mc.append([quasi_inv_layer])
            
            #increment position in circuit    
            d_ind += 1
            
    #update the target pauli
    pauli_layer = [_lbl.Label(pauli_labels[net_paulis[q]], q) for q in qubits]
    conjugation_circ = _cir.Circuit([pauli_layer]) #conjugation_circ = _cir.Circuit([random_stateprep_layer, pauli_layer, random_meas_layer])
    telp_s, telp_p = _symp.symplectic_rep_of_clifford_circuit(conjugation_circ, pspec=pspec)
    
    # Calculate the bit string that this mirror circuit should output, from the final Pauli.
    target_bitstring = ''.join(['1' if p == 2 else '0' for p in telp_p[n:]])

    mirror_circuit = _cir.Circuit(mc)

    return mirror_circuit, target_bitstring

def generate_czr_experiment_design(num_circs, depths ,qubit_set, pspec ,twoQgate_density=0, angles=[_np.pi/2, -1*_np.pi/2]):
    '''
    generates a randomized mirror benchmarking experiment design for circuits with controlled Z rotations for the two-qubit gates
    '''
    depths = depths
    qs = qubit_set
    k = num_circs #number of circuits to create
    pspec = pspec


    # The exact details of the random circuit sampling distribution.
    sampler = 'edgegrab'
    

    #make the experiment design
    mcs_by_depth = {d:[] for d in depths}
    for d in depths:
        #generate k circuits
        twoQmean =  len(qs) * twoQgate_density / 2
        circs = [generate_cz_forward_circ(pspec, int(d/2), qubit_labels=qs, mean_two_q_gates=twoQmean, angles=angles) for _ in range(k)]
        mcs = [(a,[b]) for a,b in [create_cz_mirror_circuit(c, pspec) for c in circs]]
        mcs_by_depth[d].extend(mcs)
    edesign = _protocols.MirrorRBDesign.from_existing_circuits(mcs_by_depth)
    return edesign


def generate_1q_nc_experiment_design(num_circs, depths ,qubit_set, pspec ,twoQgate_density=0):
    depths = depths
    qs = qubit_set
    k = num_circs #number of circuits to create
    pspec = pspec
    n = len(qs)


    # The exact details of the random circuit sampling distribution.
    sampler = 'edgegrab'
    twoQmean = n * twoQgate_density / 2

    #make the experiment design
    mcs_by_depth = {d:[] for d in depths}
    for d in depths:
        #generate k circuits
        circs = [create_random_1q_nc_circuit(pspec, int(d/2), qubit_labels=qs, mean_two_q_gates=twoQmean) for _ in range(k)]
        mcs = [(a,[b]) for a,b in [create_nc_mirror_circuit(c, pspec) for c in circs]]
        mcs_by_depth[d].extend(mcs)
    edesign = _protocols.MirrorRBDesign.from_existing_circuits(mcs_by_depth)
    return edesign<|MERGE_RESOLUTION|>--- conflicted
+++ resolved
@@ -10,28 +10,13 @@
 # http://www.apache.org/licenses/LICENSE-2.0 or in the LICENSE file in the root pyGSTi directory.
 #***************************************************************************************************
 
-<<<<<<< HEAD
-from ..objects import circuit as _cir
-from ..objects import label as _lbl
-from ..tools import symplectic as _symp
-#from .. import construction as _cnst
-from .. import objects as _objs
-#from .. import io as _io
-from .. import tools as _tools
-#from ..tools import group as _rbobjs
-from .. import protocols as _protocols
-
 import numpy as _np
 import copy as _copy
 import random as _random
-#import itertools as _itertools
-=======
-import numpy as _np
 
 from pygsti.circuits import circuit as _cir
 from pygsti.baseobjs import label as _lbl
 from pygsti.tools import symplectic as _symp
->>>>>>> deae8b4f
 
 
 def _pvec_to_pauli_layer(pvec, pauli_labels, qubit_labels):
