--- conflicted
+++ resolved
@@ -48,27 +48,27 @@
 class HasTargetModel(object):
     """ Adds to an experiment design a target model """
 
-    def __init__(self, targetModelFilenameOrObj):
-        self.target_model = _load_model(targetModelFilenameOrObj)
+    def __init__(self, target_model_filename_or_obj):
+        self.target_model = _load_model(target_model_filename_or_obj)
         self.auxfile_types['target_model'] = 'pickle'
 
 
 class GateSetTomographyDesign(_proto.CircuitListsDesign, HasTargetModel):
     """ Minimal experiment design needed for GST """
 
-    def __init__(self, targetModelFilenameOrObj, circuit_lists, all_circuits_needing_data=None,
+    def __init__(self, target_model_filename_or_obj, circuit_lists, all_circuits_needing_data=None,
                  qubit_labels=None, nested=False, remove_duplicates=True):
         super().__init__(circuit_lists, all_circuits_needing_data, qubit_labels, nested, remove_duplicates)
-        HasTargetModel.__init__(self, targetModelFilenameOrObj)
+        HasTargetModel.__init__(self, target_model_filename_or_obj)
 
 
 class StructuredGSTDesign(GateSetTomographyDesign, _proto.CircuitStructuresDesign):
     """ GST experiment design where circuits are structured by length and germ (typically). """
 
-    def __init__(self, targetModelFilenameOrObj, circuit_structs, qubit_labels=None,
+    def __init__(self, target_model_filename_or_obj, circuit_structs, qubit_labels=None,
                  nested=False, remove_duplicates=True):
         _proto.CircuitStructuresDesign.__init__(self, circuit_structs, qubit_labels, nested, remove_duplicates)
-        HasTargetModel.__init__(self, targetModelFilenameOrObj)
+        HasTargetModel.__init__(self, target_model_filename_or_obj)
         #Note: we *don't* need to init GateSetTomographyDesign here, only HasTargetModel,
         # GateSetTomographyDesign's non-target-model data is initialized by CircuitStructuresDesign.
 
@@ -76,42 +76,42 @@
 class StandardGSTDesign(StructuredGSTDesign):
     """ Standard GST experiment design consisting of germ-powers sandwiched between fiducials. """
 
-    def __init__(self, targetModelFilenameOrObj, prepStrsListOrFilename, effectStrsListOrFilename,
-                 germsListOrFilename, maxLengths, germLengthLimits=None, fidPairs=None, keepFraction=1,
-                 keepSeed=None, includeLGST=True, nest=True, sequenceRules=None, opLabelAliases=None,
-                 dscheck=None, actionIfMissing="raise", qubit_labels=None, verbosity=0,
+    def __init__(self, target_model_filename_or_obj, prep_fiducial_list_or_filename, meas_fiducial_list_or_filename,
+                 germ_list_or_filename, max_lengths, germ_length_limits=None, fiducial_pairs=None, keep_fraction=1,
+                 keep_seed=None, include_lgst=True, nest=True, sequence_rules=None, op_label_aliases=None,
+                 dscheck=None, action_if_missing="raise", qubit_labels=None, verbosity=0,
                  add_default_protocol=False):
 
         #Get/load fiducials and germs
         prep, meas, germs = _load_fiducials_and_germs(
-            prepStrsListOrFilename,
-            effectStrsListOrFilename,
-            germsListOrFilename)
+            prep_fiducial_list_or_filename,
+            meas_fiducial_list_or_filename,
+            germ_list_or_filename)
         self.prep_fiducials = prep
         self.meas_fiducials = meas
         self.germs = germs
-        self.maxlengths = maxLengths
-        self.germ_length_limits = germLengthLimits
-        self.includeLGST = includeLGST
-        self.aliases = opLabelAliases
-        self.sequence_rules = sequenceRules
+        self.maxlengths = max_lengths
+        self.germ_length_limits = germ_length_limits
+        self.includeLGST = include_lgst
+        self.aliases = op_label_aliases
+        self.sequence_rules = sequence_rules
 
         #Hardcoded for now... - include so gets written when serialized
         self.truncation_method = "whole germ powers"
         self.nested = nest
 
         #FPR support
-        self.fiducial_pairs = fidPairs
-        self.fpr_keep_fraction = keepFraction
-        self.fpr_keep_seed = keepSeed
+        self.fiducial_pairs = fiducial_pairs
+        self.fpr_keep_fraction = keep_fraction
+        self.fpr_keep_seed = keep_seed
 
         #TODO: add a line_labels arg to make_lsgst_structs and pass qubit_labels in?
-        target_model = _load_model(targetModelFilenameOrObj)
+        target_model = _load_model(target_model_filename_or_obj)
         structs = _construction.make_lsgst_structs(
             target_model, self.prep_fiducials, self.meas_fiducials, self.germs,
             self.maxlengths, self.fiducial_pairs, self.truncation_method, self.nested,
             self.fpr_keep_fraction, self.fpr_keep_seed, self.includeLGST,
-            self.aliases, self.sequence_rules, dscheck, actionIfMissing,
+            self.aliases, self.sequence_rules, dscheck, action_if_missing,
             self.germ_length_limits, verbosity)
         #FUTURE: add support for "advanced options" (probably not in __init__ though?):
         # trunc_scheme=advancedOptions.get('truncScheme', "whole germ powers")
@@ -132,7 +132,7 @@
         return obj if isinstance(obj, GSTInitialModel) else cls(obj)
 
     def __init__(self, model=None, starting_point=None, depolarize_start=0, randomize_start=0,
-                 lgst_gaugeopt_tol=None, contractStartToCPTP=False):
+                 lgst_gaugeopt_tol=None, contract_start_to_cptp=False):
         # Note: starting_point can be an initial model or string
         self.model = model
         if starting_point is None:
@@ -141,18 +141,18 @@
             self.starting_point = starting_point
 
         self.lgst_gaugeopt_tol = lgst_gaugeopt_tol
-        self.contract_start_to_cptp = contractStartToCPTP
+        self.contract_start_to_cptp = contract_start_to_cptp
         self.depolarize_start = depolarize_start
         self.randomize_start = randomize_start
 
     def get_model(self, target_model, gaugeopt_target, lgst_struct, dataset, qubit_labels, comm):
         #Get starting point (model), which is used to compute other quantities
         # Note: should compute on rank 0 and distribute?
-        startingPt = self.starting_point
-        if startingPt == "User-supplied-Model":
+        starting_pt = self.starting_point
+        if starting_pt == "User-supplied-Model":
             mdl_start = self.model
 
-        elif startingPt in ("LGST", "LGST-if-possible"):
+        elif starting_pt in ("LGST", "LGST-if-possible"):
             #lgst_advanced = advancedOptions.copy(); lgst_advanced.update({'estimateLabel': "LGST", 'onBadFit': []})
             mdl_start = self.model if (self.model is not None) else target_model
             lgst = LGST(mdl_start,
@@ -164,28 +164,28 @@
                     lgst_data = _proto.ProtocolData(StructuredGSTDesign(mdl_start, [lgst_struct], qubit_labels),
                                                     dataset)
                     lgst.check_if_runnable(lgst_data)
-                    startingPt = "LGST"
+                    starting_pt = "LGST"
                 else:
                     raise ValueError("Experiment design must contain circuit structures in order to run LGST")
             except ValueError as e:
-                if startingPt == "LGST": raise e  # error if we *can't* run LGST
+                if starting_pt == "LGST": raise e  # error if we *can't* run LGST
 
                 #Fall back to target or custom model
                 if self.model is not None:
-                    startingPt = "User-supplied-Model"
+                    starting_pt = "User-supplied-Model"
                     mdl_start = self.model
                 else:
-                    startingPt = "target"
+                    starting_pt = "target"
                     mdl_start = target_model
 
-            if startingPt == "LGST":
+            if starting_pt == "LGST":
                 lgst_results = lgst.run(lgst_data)
                 mdl_start = lgst_results.estimates['LGST'].models['lgst_gaugeopt']
 
-        elif startingPt == "target":
+        elif starting_pt == "target":
             mdl_start = target_model
         else:
-            raise ValueError("Invalid starting point: %s" % startingPt)
+            raise ValueError("Invalid starting point: %s" % starting_pt)
 
         #Post-processing mdl_start : done only on root proc in case there is any nondeterminism.
         if comm is None or comm.Get_rank() == 0:
@@ -239,8 +239,8 @@
         else: raise ValueError("Cannot build a GSTObjFnBuilders object from '%s'" % str(type(obj)))
 
     @classmethod
-    def init_simple(cls, objective='logl', freqWeightedChi2=False, alwaysPerformMLE=False, onlyPerformMLE=False):
-        chi2_builder = _objfns.ObjectiveFunctionBuilder.simple('chi2', freqWeightedChi2)
+    def init_simple(cls, objective='logl', freq_weighted_chi2=False, always_perform_mle=False, only_perform_mle=False):
+        chi2_builder = _objfns.ObjectiveFunctionBuilder.simple('chi2', freq_weighted_chi2)
         mle_builder = _objfns.ObjectiveFunctionBuilder.simple('logl')
 
         if objective == "chi2":
@@ -248,8 +248,8 @@
             final_builders = []
 
         elif objective == "logl":
-            if alwaysPerformMLE:
-                iteration_builders = [mle_builder] if onlyPerformMLE else [chi2_builder, mle_builder]
+            if always_perform_mle:
+                iteration_builders = [mle_builder] if only_perform_mle else [chi2_builder, mle_builder]
                 final_builders = []
             else:
                 iteration_builders = [chi2_builder]
@@ -308,7 +308,6 @@
         self.oplabel_aliases = None
         self.circuit_weights = None
         self.unreliable_ops = ('Gcnot', 'Gcphase', 'Gms', 'Gcn', 'Gcx', 'Gcz')
-
 
     #TODO: Maybe make methods like this separate functions??
     #def run_using_germs_and_fiducials(self, dataset, target_model, prep_fiducials, meas_fiducials, germs, max_lengths):
@@ -325,7 +324,7 @@
 
     def run(self, data, memlimit=None, comm=None):
 
-        tRef = _time.time()
+        tref = _time.time()
 
         profile = self.profile
         if profile == 0: profiler = _DummyProfiler()
@@ -356,12 +355,12 @@
         bulk_circuit_lists = [_objfns.BulkCircuitList(lst, aliases, self.circuit_weights)
                               for lst in circuit_lists_or_structs]
 
-        tNxt = _time.time(); profiler.add_time('GST: loading', tRef); tRef = tNxt
+        tnxt = _time.time(); profiler.add_time('GST: loading', tref); tref = tnxt
 
         mdl_start = self.initial_model.get_model(data.edesign.target_model, self.gaugeopt_target,
                                                  first_struct, data.dataset, data.edesign.qubit_labels, comm)
 
-        tNxt = _time.time(); profiler.add_time('GST: Prep Initial seed', tRef); tRef = tNxt
+        tnxt = _time.time(); profiler.add_time('GST: Prep Initial seed', tref); tref = tnxt
 
         #Run Long-sequence GST on data
         mdl_lsgst_list, optimums_list, final_cache = _alg.do_iterative_gst(
@@ -369,11 +368,10 @@
             self.iteration_builders, self.final_builders,
             resource_alloc, printer)
 
-        tNxt = _time.time(); profiler.add_time('GST: total iterative optimization', tRef); tRef = tNxt
+        tnxt = _time.time(); profiler.add_time('GST: total iterative optimization', tref); tref = tnxt
 
         #set parameters
         parameters = _collections.OrderedDict()
-<<<<<<< HEAD
         parameters['protocol'] = self  # Estimates can hold sub-Protocols <=> sub-results
         parameters['final_objfn_builder'] = self.final_builders[-1]
         parameters['final_cache'] = final_cache  # ComputationCache associated w/final circuit list
@@ -389,42 +387,6 @@
                                         self.gaugeopt_suite, self.gaugeopt_target, self.unreliable_ops,
                                         self.badfit_options, self.final_builders[-1], self.optimizer,
                                         resource_alloc, printer)
-=======
-        parameters['objective'] = objective
-        parameters['memLimit'] = memlimit
-        parameters['starting point'] = startingPt
-        parameters['profiler'] = profiler
-
-        #from advanced options
-        parameters['minProbClip'] = \
-            advancedOptions.get('minProbClip', 1e-4)
-        parameters['minProbClipForWeighting'] = \
-            advancedOptions.get('minProbClipForWeighting', 1e-4)
-        parameters['probClipInterval'] = \
-            advancedOptions.get('probClipInterval', (-1e6, 1e6))
-        parameters['radius'] = advancedOptions.get('radius', 1e-4)
-        parameters['weights'] = advancedOptions.get('circuitWeights', None)
-        parameters['cptpPenaltyFactor'] = advancedOptions.get('cptpPenaltyFactor', 0)
-        parameters['spamPenaltyFactor'] = advancedOptions.get('spamPenaltyFactor', 0)
-        parameters['distributeMethod'] = advancedOptions.get('distributeMethod', 'default')
-        parameters['depolarizeStart'] = advancedOptions.get('depolarizeStart', 0)
-        parameters['randomizeStart'] = advancedOptions.get('randomizeStart', 0)
-        parameters['contractStartToCPTP'] = advancedOptions.get('contractStartToCPTP', False)
-        parameters['tolerance'] = advancedOptions.get('tolerance', 1e-6)
-        parameters['maxIterations'] = advancedOptions.get('maxIterations', 100000)
-        parameters['useFreqWeightedChiSq'] = advancedOptions.get('useFreqWeightedChiSq', False)
-        parameters['nestedCircuitLists'] = advancedOptions.get('nestedCircuitLists', True)
-        parameters['profile'] = advancedOptions.get('profile', 1)
-        parameters['check'] = advancedOptions.get('check', False)
-        parameters['truncScheme'] = advancedOptions.get('truncScheme', "whole germ powers")
-        parameters['opLabelAliases'] = advancedOptions.get('opLabelAliases', None)
-        parameters['include_lgst'] = advancedOptions.get('include_lgst', True)
-
-        return _package_into_results(self, data, data.edesign.target_model, mdl_start,
-                                     lsgstLists, parameters, args, mdl_lsgst_list,
-                                     self.gaugeopt_suite, self.gaugeopt_target, advancedOptions, comm, memlimit,
-                                     self.output_pkl, printer, profiler, args['evaltree_cache'])
->>>>>>> 6cbcf0d9
 
 
 class LinearGateSetTomography(_proto.Protocol):
@@ -436,7 +398,7 @@
         self.target_model = target_model
         self.gaugeopt_suite = gaugeopt_suite
         self.gaugeopt_target = gaugeopt_target
-        self.badfit_options = GSTBadFitOptions.build(badfit_options)        
+        self.badfit_options = GSTBadFitOptions.build(badfit_options)
         self.verbosity = verbosity
 
         #Advanced options that could be changed by users who know what they're doing
@@ -465,8 +427,8 @@
             raise ValueError("There should only be one circuit structure in the input exp-design!")
         circuit_struct = edesign.circuit_structs[0]
 
-        validStructTypes = (_objs.LsGermsStructure, _objs.LsGermsSerialStructure)
-        if not isinstance(circuit_struct, validStructTypes):
+        valid_struct_types = (_objs.LsGermsStructure, _objs.LsGermsSerialStructure)
+        if not isinstance(circuit_struct, valid_struct_types):
             raise ValueError("Cannot run LGST: fiducials not specified in input experiment design!")
 
     def run(self, data, memlimit=None, comm=None):
@@ -492,13 +454,13 @@
 
         ds = data.dataset
         aliases = circuit_struct.aliases if self.oplabel_aliases is None else self.oplabel_aliases
-        opLabels = self.oplabels if self.oplabels != "default" else \
+        op_labels = self.oplabels if self.oplabels != "default" else \
             list(target_model.operations.keys()) + list(target_model.instruments.keys())
 
         # Note: this returns a model with the *same* parameterizations as target_model
         mdl_lgst = _alg.do_lgst(ds, circuit_struct.prepStrs, circuit_struct.effectStrs, target_model,
-                                opLabels, svdTruncateTo=target_model.get_dimension(),
-                                opLabelAliases=aliases, verbosity=printer)
+                                op_labels, svdTruncateTo=target_model.get_dimension(),
+                                op_label_aliases=aliases, verbosity=printer)
 
         parameters = _collections.OrderedDict()
         parameters['protocol'] = self  # Estimates can hold sub-Protocols <=> sub-results
@@ -513,6 +475,7 @@
         return _add_gaugeopt_and_badfit(ret, self.name, mdl_lgst, data.edesign.target_model, self.gaugeopt_suite,
                                         self.gaugeopt_target, self.unreliable_ops, self.badfit_options,
                                         None, None, resource_alloc, printer)
+
 
 #HERE's what we need to do:
 #x continue upgrading this module: StandardGST (similar to others, but need "appendTo" workaround)
@@ -528,13 +491,13 @@
 
     def __init__(self, modes="TP,CPTP,Target",
                  gaugeopt_suite='stdgaugeopt',
-                 gaugeopt_target=None, modelsToTest=None,
+                 gaugeopt_target=None, models_to_test=None,
                  objfn_builders=None, optimizer=None,
                  badfit_options=None, verbosity=2, name=None):
-        
+
         super().__init__(name)
         self.modes = modes.split(',')
-        self.models_to_test = modelsToTest
+        self.models_to_test = models_to_test
         self.gaugeopt_suite = gaugeopt_suite
         self.gaugeopt_target = gaugeopt_target
         self.objfn_builders = objfn_builders
@@ -548,16 +511,11 @@
         self.auxfile_types['advancedOptions'] = 'pickle'
         self.auxfile_types['comm'] = 'reset'
 
-<<<<<<< HEAD
         #Advanced options that could be changed by users who know what they're doing
         self.starting_point = {}  # a dict whose keys are modes
 
-    #def run_using_germs_and_fiducials(self, dataset, target_model, prep_fiducials, meas_fiducials, germs, maxLengths):
-    #    design = StandardGSTDesign(target_model, prep_fiducials, meas_fiducials, germs, maxLengths)
-=======
     #def run_using_germs_and_fiducials(self, dataset, target_model, prep_fiducials, meas_fiducials, germs, max_lengths):
     #    design = StandardGSTDesign(target_model, prep_fiducials, meas_fiducials, germs, max_lengths)
->>>>>>> 6cbcf0d9
     #    data = _proto.ProtocolData(design, dataset)
     #    return self.run(data)
 
@@ -565,8 +523,8 @@
         printer = _objs.VerbosityPrinter.build_printer(self.verbosity, comm)
 
         modes = self.modes
-        modelsToTest = self.models_to_test
-        if modelsToTest is None: modelsToTest = {}
+        models_to_test = self.models_to_test
+        if models_to_test is None: models_to_test = {}
 
         ret = ModelEstimateResults(data, self)
         with printer.progress_logging(1):
@@ -591,8 +549,8 @@
                     result = gst.run(data, memlimit, comm)
                     ret.add_estimates(result)
 
-                elif mode in modelsToTest:
-                    mdltest = _ModelTest(modelsToTest[mode], None, self.gaugeopt_suite, self.gaugeopt_target,
+                elif mode in models_to_test:
+                    mdltest = _ModelTest(models_to_test[mode], None, self.gaugeopt_suite, self.gaugeopt_target,
                                          None, self.badfit_options, verbosity=printer - 1, name=mode)
                     result = mdltest.run(data, memlimit, comm)
                     ret.add_estimates(result)
@@ -604,7 +562,7 @@
 
 # ------------------ HELPER FUNCTIONS -----------------------------------
 
-def gaugeopt_suite_to_dictionary(gaugeOptSuite, model, unreliableOps=(), verbosity=0):
+def gaugeopt_suite_to_dictionary(gauge_opt_suite, model, unreliable_ops=(), verbosity=0):
     """
     Constructs a dictionary of gauge-optimization parameter dictionaries based
     on "gauge optimization suite" name(s).
@@ -616,12 +574,12 @@
 
     Parameters
     ----------
-    gaugeOptSuite : str or dict, optional
+    gauge_opt_suite : str or dict, optional
         Specifies which gauge optimizations to perform on each estimate.  An
         string (see below) specifies a built-in set of gauge optimizations,
-        otherwise `gaugeOptSuite` should be a dictionary of gauge-optimization
+        otherwise `gauge_opt_suite` should be a dictionary of gauge-optimization
         parameter dictionaries, as specified by the `gaugeOptParams` argument
-        of :func:`do_long_sequence_gst`.  The key names of `gaugeOptSuite` then
+        of :func:`do_long_sequence_gst`.  The key names of `gauge_opt_suite` then
         label the gauge optimizations within the resuling `Estimate` objects.
         The built-in gauge optmization suites are:
 
@@ -658,48 +616,48 @@
     """
     printer = _objs.VerbosityPrinter.build_printer(verbosity)
 
-    if gaugeOptSuite is None:
-        gaugeOptSuite = {}
-    elif isinstance(gaugeOptSuite, str):
-        gaugeOptSuite = {gaugeOptSuite: gaugeOptSuite}
-    elif isinstance(gaugeOptSuite, tuple):
-        gaugeOptSuite = {nm: nm for nm in gaugeOptSuite}
-
-    assert(isinstance(gaugeOptSuite, dict)), \
-        "Can't convert type '%s' to a gauge optimization suite dictionary!" % str(type(gaugeOptSuite))
+    if gauge_opt_suite is None:
+        gauge_opt_suite = {}
+    elif isinstance(gauge_opt_suite, str):
+        gauge_opt_suite = {gauge_opt_suite: gauge_opt_suite}
+    elif isinstance(gauge_opt_suite, tuple):
+        gauge_opt_suite = {nm: nm for nm in gauge_opt_suite}
+
+    assert(isinstance(gauge_opt_suite, dict)), \
+        "Can't convert type '%s' to a gauge optimization suite dictionary!" % str(type(gauge_opt_suite))
 
     #Build ordered dict of gauge optimization parameters
-    gaugeOptSuite_dict = _collections.OrderedDict()
-    for lbl, goparams in gaugeOptSuite.items():
+    gauge_opt_suite_dict = _collections.OrderedDict()
+    for lbl, goparams in gauge_opt_suite.items():
         if isinstance(goparams, str):
-            _update_gaugeopt_dict_from_suitename(gaugeOptSuite_dict, lbl, goparams,
-                                                 model, unreliableOps, printer)
+            _update_gaugeopt_dict_from_suitename(gauge_opt_suite_dict, lbl, goparams,
+                                                 model, unreliable_ops, printer)
         elif hasattr(goparams, 'keys'):
-            gaugeOptSuite_dict[lbl] = goparams.copy()
-            gaugeOptSuite_dict[lbl].update({'verbosity': printer})
+            gauge_opt_suite_dict[lbl] = goparams.copy()
+            gauge_opt_suite_dict[lbl].update({'verbosity': printer})
         else:
             assert(isinstance(goparams, list)), "If not a dictionary, gauge opt params should be a list of dicts!"
-            gaugeOptSuite_dict[lbl] = []
+            gauge_opt_suite_dict[lbl] = []
             for goparams_stage in goparams:
                 dct = goparams_stage.copy()
                 dct.update({'verbosity': printer})
-                gaugeOptSuite_dict[lbl].append(dct)
-
-    return gaugeOptSuite_dict
-
-
-def _update_gaugeopt_dict_from_suitename(gaugeOptSuite_dict, rootLbl, suiteName, model, unreliableOps, printer):
-    if suiteName in ("stdgaugeopt", "stdgaugeopt-unreliable2Q"):
+                gauge_opt_suite_dict[lbl].append(dct)
+
+    return gauge_opt_suite_dict
+
+
+def _update_gaugeopt_dict_from_suitename(gauge_opt_suite_dict, root_lbl, suite_name, model, unreliable_ops, printer):
+    if suite_name in ("stdgaugeopt", "stdgaugeopt-unreliable2Q"):
 
         stages = []  # multi-stage gauge opt
         gg = model.default_gauge_group
         if isinstance(gg, _objs.TrivialGaugeGroup):
-            if suiteName == "stdgaugeopt-unreliable2Q" and model.dim == 16:
-                if any([gl in model.operations.keys() for gl in unreliableOps]):
-                    gaugeOptSuite_dict[rootLbl] = {'verbosity': printer}
+            if suite_name == "stdgaugeopt-unreliable2Q" and model.dim == 16:
+                if any([gl in model.operations.keys() for gl in unreliable_ops]):
+                    gauge_opt_suite_dict[root_lbl] = {'verbosity': printer}
             else:
                 #just do a single-stage "trivial" gauge opts using default group
-                gaugeOptSuite_dict[rootLbl] = {'verbosity': printer}
+                gauge_opt_suite_dict[root_lbl] = {'verbosity': printer}
 
         elif gg is not None:
 
@@ -734,122 +692,122 @@
                     'verbosity': printer
                 })
 
-            if suiteName == "stdgaugeopt-unreliable2Q" and model.dim == 16:
-                if any([gl in model.operations.keys() for gl in unreliableOps]):
+            if suite_name == "stdgaugeopt-unreliable2Q" and model.dim == 16:
+                if any([gl in model.operations.keys() for gl in unreliable_ops]):
                     stage2_item_weights = {'gates': 1, 'spam': 0.0}
-                    for gl in unreliableOps:
+                    for gl in unreliable_ops:
                         if gl in model.operations.keys(): stage2_item_weights[gl] = 0.01
-                    stages_2QUR = [stage.copy() for stage in stages]  # ~deep copy of stages
-                    iStage2 = 1 if gg.name in ("Full", "TP") else 0
-                    stages_2QUR[iStage2]['item_weights'] = stage2_item_weights
-                    gaugeOptSuite_dict[rootLbl] = stages_2QUR  # add additional gauge opt
+                    stages_2qubit_unreliable = [stage.copy() for stage in stages]  # ~deep copy of stages
+                    istage2 = 1 if gg.name in ("Full", "TP") else 0
+                    stages_2qubit_unreliable[istage2]['item_weights'] = stage2_item_weights
+                    gauge_opt_suite_dict[root_lbl] = stages_2qubit_unreliable  # add additional gauge opt
                 else:
                     _warnings.warn(("`unreliable2Q` was given as a gauge opt suite, but none of the"
-                                    " gate names in 'unreliableOps', i.e., %s,"
+                                    " gate names in 'unreliable_ops', i.e., %s,"
                                     " are present in the target model.  Omitting 'single-2QUR' gauge opt.")
-                                   % (", ".join(unreliableOps)))
+                                   % (", ".join(unreliable_ops)))
             else:
-                gaugeOptSuite_dict[rootLbl] = stages  # can be a list of stage dictionaries
-
-    elif suiteName in ("varySpam", "varySpamWt", "varyValidSpamWt", "toggleValidSpam") or \
-        suiteName in ("varySpam-unreliable2Q", "varySpamWt-unreliable2Q",
-                      "varyValidSpamWt-unreliable2Q", "toggleValidSpam-unreliable2Q"):
-
-        baseWts = {'gates': 1}
-        if suiteName.endswith("unreliable2Q") and model.dim == 16:
-            if any([gl in model.operations.keys() for gl in unreliableOps]):
+                gauge_opt_suite_dict[root_lbl] = stages  # can be a list of stage dictionaries
+
+    elif suite_name in ("varySpam", "varySpamWt", "varyValidSpamWt", "toggleValidSpam") or \
+        suite_name in ("varySpam-unreliable2Q", "varySpamWt-unreliable2Q",
+                       "varyValidSpamWt-unreliable2Q", "toggleValidSpam-unreliable2Q"):
+
+        base_wts = {'gates': 1}
+        if suite_name.endswith("unreliable2Q") and model.dim == 16:
+            if any([gl in model.operations.keys() for gl in unreliable_ops]):
                 base = {'gates': 1}
-                for gl in unreliableOps:
+                for gl in unreliable_ops:
                     if gl in model.operations.keys(): base[gl] = 0.01
-                baseWts = base
-
-        if suiteName == "varySpam":
-            vSpam_range = [0, 1]; spamWt_range = [1e-4, 1e-1]
-        elif suiteName == "varySpamWt":
-            vSpam_range = [0]; spamWt_range = [1e-4, 1e-1]
-        elif suiteName == "varyValidSpamWt":
-            vSpam_range = [1]; spamWt_range = [1e-4, 1e-1]
-        elif suiteName == "toggleValidSpam":
-            vSpam_range = [0, 1]; spamWt_range = [1e-3]
-
-        if suiteName == rootLbl:  # then shorten the root name
-            rootLbl = "2QUR-" if suiteName.endswith("unreliable2Q") else ""
-
-        for vSpam in vSpam_range:
-            for spamWt in spamWt_range:
-                lbl = rootLbl + "Spam %g%s" % (spamWt, "+v" if vSpam else "")
-                itemWeights = baseWts.copy()
-                itemWeights['spam'] = spamWt
-                gaugeOptSuite_dict[lbl] = {
-                    'item_weights': itemWeights,
-                    'spam_penalty_factor': vSpam, 'verbosity': printer}
-
-    elif suiteName == "unreliable2Q":
+                base_wts = base
+
+        if suite_name == "varySpam":
+            valid_spam_range = [0, 1]; spamwt_range = [1e-4, 1e-1]
+        elif suite_name == "varySpamWt":
+            valid_spam_range = [0]; spamwt_range = [1e-4, 1e-1]
+        elif suite_name == "varyValidSpamWt":
+            valid_spam_range = [1]; spamwt_range = [1e-4, 1e-1]
+        elif suite_name == "toggleValidSpam":
+            valid_spam_range = [0, 1]; spamwt_range = [1e-3]
+
+        if suite_name == root_lbl:  # then shorten the root name
+            root_lbl = "2QUR-" if suite_name.endswith("unreliable2Q") else ""
+
+        for valid_spam in valid_spam_range:
+            for spam_weight in spamwt_range:
+                lbl = root_lbl + "Spam %g%s" % (spam_weight, "+v" if valid_spam else "")
+                item_weights = base_wts.copy()
+                item_weights['spam'] = spam_weight
+                gauge_opt_suite_dict[lbl] = {
+                    'item_weights': item_weights,
+                    'spam_penalty_factor': valid_spam, 'verbosity': printer}
+
+    elif suite_name == "unreliable2Q":
         raise ValueError(("unreliable2Q is no longer a separate 'suite'.  You should precede it with the suite name, "
                           "e.g. 'stdgaugeopt-unreliable2Q' or 'varySpam-unreliable2Q'"))
-    elif suiteName == "none":
+    elif suite_name == "none":
         pass  # add nothing
     else:
-        raise ValueError("Unknown gauge-optimization suite '%s'" % suiteName)
-
-
-def _load_model(modelFilenameOrObj):
-    if isinstance(modelFilenameOrObj, str):
-        return _io.load_model(modelFilenameOrObj)
+        raise ValueError("Unknown gauge-optimization suite '%s'" % suite_name)
+
+
+def _load_model(model_filename_or_obj):
+    if isinstance(model_filename_or_obj, str):
+        return _io.load_model(model_filename_or_obj)
     else:
-        return modelFilenameOrObj  # assume a Model object
-
-
-def _load_fiducials_and_germs(prepStrsListOrFilename,
-                              effectStrsListOrFilename,
-                              germsListOrFilename):
-
-    if isinstance(prepStrsListOrFilename, str):
-        prepStrs = _io.load_circuit_list(prepStrsListOrFilename)
-    else: prepStrs = prepStrsListOrFilename
-
-    if effectStrsListOrFilename is None:
-        effectStrs = prepStrs  # use same strings for effectStrs if effectStrsListOrFilename is None
+        return model_filename_or_obj  # assume a Model object
+
+
+def _load_fiducials_and_germs(prep_fiducial_list_or_filename,
+                              meas_fiducial_list_or_filename,
+                              germ_list_or_filename):
+
+    if isinstance(prep_fiducial_list_or_filename, str):
+        prep_fiducials = _io.load_circuit_list(prep_fiducial_list_or_filename)
+    else: prep_fiducials = prep_fiducial_list_or_filename
+
+    if meas_fiducial_list_or_filename is None:
+        meas_fiducials = prep_fiducials  # use same strings for meas_fiducials if meas_fiducial_list_or_filename is None
     else:
-        if isinstance(effectStrsListOrFilename, str):
-            effectStrs = _io.load_circuit_list(effectStrsListOrFilename)
-        else: effectStrs = effectStrsListOrFilename
+        if isinstance(meas_fiducial_list_or_filename, str):
+            meas_fiducials = _io.load_circuit_list(meas_fiducial_list_or_filename)
+        else: meas_fiducials = meas_fiducial_list_or_filename
 
     #Get/load germs
-    if isinstance(germsListOrFilename, str):
-        germs = _io.load_circuit_list(germsListOrFilename)
-    else: germs = germsListOrFilename
-
-    return prepStrs, effectStrs, germs
-
-
-def _load_dataset(dataFilenameOrSet, comm, verbosity):
-    """Loads a DataSet from the dataFilenameOrSet argument of functions in this module."""
+    if isinstance(germ_list_or_filename, str):
+        germs = _io.load_circuit_list(germ_list_or_filename)
+    else: germs = germ_list_or_filename
+
+    return prep_fiducials, meas_fiducials, germs
+
+
+def _load_dataset(data_filename_or_set, comm, verbosity):
+    """Loads a DataSet from the data_filename_or_set argument of functions in this module."""
     printer = _objs.VerbosityPrinter.build_printer(verbosity, comm)
-    if isinstance(dataFilenameOrSet, str):
+    if isinstance(data_filename_or_set, str):
         if comm is None or comm.Get_rank() == 0:
-            if _os.path.splitext(dataFilenameOrSet)[1] == ".pkl":
-                with open(dataFilenameOrSet, 'rb') as pklfile:
+            if _os.path.splitext(data_filename_or_set)[1] == ".pkl":
+                with open(data_filename_or_set, 'rb') as pklfile:
                     ds = _pickle.load(pklfile)
             else:
-                ds = _io.load_dataset(dataFilenameOrSet, True, "aggregate", printer)
+                ds = _io.load_dataset(data_filename_or_set, True, "aggregate", printer)
             if comm is not None: comm.bcast(ds, root=0)
         else:
             ds = comm.bcast(None, root=0)
     else:
-        ds = dataFilenameOrSet  # assume a Dataset object
+        ds = data_filename_or_set  # assume a Dataset object
 
     return ds
 
 
-def _get_lsgst_lists(dschk, target_model, prepStrs, effectStrs, germs,
-                     maxLengths, advancedOptions, verbosity):
+def _get_lsgst_lists(dschk, target_model, prep_fiducials, meas_fiducials, germs,
+                     max_lengths, advanced_options, verbosity):
     """
     Sequence construction logic, fatctored into this separate
     function because it's shared do_long_sequence_gst and
     do_model_evaluation.
     """
-    if advancedOptions is None: advancedOptions = {}
+    if advanced_options is None: advanced_options = {}
 
     #Update: now always include LGST strings unless advanced options says otherwise
     #Get starting point (so we know whether to include LGST strings)
@@ -857,32 +815,32 @@
     #                            isinstance(g,_objs.TPDenseOp))
     #                           for g in target_model.operations.values()])
     #if  LGSTcompatibleOps:
-    #    startingPt = advancedOptions.get('starting point',"LGST")
+    #    starting_pt = advanced_options.get('starting point',"LGST")
     #else:
-    #    startingPt = advancedOptions.get('starting point',"target")
+    #    starting_pt = advanced_options.get('starting point',"target")
 
     #Construct operation sequences
-    actionIfMissing = advancedOptions.get('missingDataAction', 'drop')
-    opLabels = advancedOptions.get(
+    action_if_missing = advanced_options.get('missingDataAction', 'drop')
+    op_labels = advanced_options.get(
         'opLabels', list(target_model.get_primitive_op_labels()))
-    lsgstLists = _construction.stdlists.make_lsgst_structs(
-        opLabels, prepStrs, effectStrs, germs, maxLengths,
-        trunc_scheme=advancedOptions.get('truncScheme', "whole germ powers"),
-        nest=advancedOptions.get('nestedCircuitLists', True),
-        include_lgst=advancedOptions.get('includeLGST', True),
-        op_label_aliases=advancedOptions.get('opLabelAliases', None),
-        sequence_rules=advancedOptions.get('stringManipRules', None),
-        dscheck=dschk, action_if_missing=actionIfMissing,
-        germ_length_limits=advancedOptions.get('germLengthLimits', None),
+    lsgst_lists = _construction.stdlists.make_lsgst_structs(
+        op_labels, prep_fiducials, meas_fiducials, germs, max_lengths,
+        trunc_scheme=advanced_options.get('truncScheme', "whole germ powers"),
+        nest=advanced_options.get('nestedCircuitLists', True),
+        include_lgst=advanced_options.get('includeLGST', True),
+        op_label_aliases=advanced_options.get('op_label_aliases', None),
+        sequence_rules=advanced_options.get('stringManipRules', None),
+        dscheck=dschk, action_if_missing=action_if_missing,
+        germ_length_limits=advanced_options.get('germLengthLimits', None),
         verbosity=verbosity)
-    assert(len(maxLengths) == len(lsgstLists))
-
-    return lsgstLists
+    assert(len(max_lengths) == len(lsgst_lists))
+
+    return lsgst_lists
 
 
 def _add_gaugeopt_and_badfit(results, estlbl, model_to_gaugeopt, target_model, gaugeopt_suite, gaugeopt_target,
                              unreliable_ops, badfit_options, objfn_builder, optimizer, resource_alloc, printer):
-    tRef = _time.time()
+    tref = _time.time()
     comm = resource_alloc.comm
     profiler = resource_alloc.profiler
 
@@ -891,10 +849,10 @@
         gaugeopt_target = gaugeopt_target if gaugeopt_target else target_model
         add_gauge_opt(results, estlbl, gaugeopt_suite, gaugeopt_target,
                       model_to_gaugeopt, unreliable_ops, comm, printer - 1)
-    profiler.add_time('%s: gauge optimization' % estlbl, tRef); tRef = _time.time()
+    profiler.add_time('%s: gauge optimization' % estlbl, tref); tref = _time.time()
 
     add_badfit_estimates(results, estlbl, badfit_options, objfn_builder, optimizer, resource_alloc, printer)
-    profiler.add_time('%s: add badfit estimates' % estlbl, tRef); tRef = _time.time()
+    profiler.add_time('%s: add badfit estimates' % estlbl, tref); tref = _time.time()
 
     #Add recorded info (even robust-related info) to the *base*
     #   estimate label's "stdout" meta information
@@ -904,74 +862,74 @@
     return results
 
 
-#TODO REMOVE
-def OLD_package_into_results(callerProtocol, data, target_model, mdl_start, lsgstLists,
-                          parameters, mdl_lsgst_list, gaugeopt_suite, gaugeopt_target,
-                          comm, memLimit, output_pkl, verbosity,
-                          profiler, evaltree_cache=None):
-    # advancedOptions, opt_args, 
-    """
-    Performs all of the post-optimization processing common to
-    do_long_sequence_gst and do_model_evaluation.
-
-    Creates a Results object to be returned from do_long_sequence_gst
-    and do_model_evaluation (passed in as 'callerName').  Performs
-    gauge optimization, and robust data scaling (with re-optimization
-    if needed and opt_args is not None - i.e. only for
-    do_long_sequence_gst).
-    """
-    printer = _objs.VerbosityPrinter.build_printer(verbosity, comm)
-    tRef = _time.time()
-    callerName = callerProtocol.name
-
-    #ret = advancedOptions.get('appendTo', None)
-    #if ret is None:
-    ret = ModelEstimateResults(data, callerProtocol)
-    #else:
-    #    # a dummy object to check compatibility w/ret2
-    #    dummy = ModelEstimateResults(data, callerProtocol)
-    #    ret.add_estimates(dummy)  # does nothing, but will complain when appropriate
-
-    #add estimate to Results
-    profiler.add_time('%s: results initialization' % callerName, tRef); tRef = _time.time()
-
-    #Do final gauge optimization to *final* iteration result only
-    if gaugeopt_suite:
-        if gaugeopt_target is None: gaugeopt_target = target_model
-        add_gauge_opt(ret, estlbl, gaugeopt_suite, gaugeopt_target,
-                      mdl_lsgst_list[-1], comm, advancedOptions, printer - 1)
-        profiler.add_time('%s: gauge optimization' % callerName, tRef)
-
-    #Perform extra analysis if a bad fit was obtained - do this *after* gauge-opt b/c it mimics gaugeopts
-    badFitThreshold = advancedOptions.get('badFitThreshold', DEFAULT_BAD_FIT_THRESHOLD)
-    onBadFit = advancedOptions.get('onBadFit', [])  # ["wildcard"]) #["Robust+"]) # empty list => 'do nothing'
-    badfit_opts = advancedOptions.get('badFitOptions', {'wildcard_budget_includes_spam': True,
-                                                        'wildcard_smart_init': True})
-    add_badfit_estimates(ret, estlbl, onBadFit, badFitThreshold, badfit_opts, opt_args, evaltree_cache,
-                         comm, memLimit, printer)
-    profiler.add_time('%s: add badfit estimates' % callerName, tRef); tRef = _time.time()
-
-    #Add recorded info (even robust-related info) to the *base*
-    #   estimate label's "stdout" meta information
-    if printer.is_recording():
-        ret.estimates[estlbl].meta['stdout'] = printer.stop_recording()
-
-    #Write results to a pickle file if desired
-    if output_pkl and (comm is None or comm.Get_rank() == 0):
-        if isinstance(output_pkl, str):
-            with open(output_pkl, 'wb') as pklfile:
-                _pickle.dump(ret, pklfile)
-        else:
-            _pickle.dump(ret, output_pkl)
-
-    return ret
+##TODO REMOVE
+#def OLD_package_into_results(callerProtocol, data, target_model, mdl_start, lsgstLists,
+#                          parameters, mdl_lsgst_list, gaugeopt_suite, gaugeopt_target,
+#                          comm, memLimit, output_pkl, verbosity,
+#                          profiler, evaltree_cache=None):
+#    # advanced_options, opt_args,
+#    """
+#    Performs all of the post-optimization processing common to
+#    do_long_sequence_gst and do_model_evaluation.
+#
+#    Creates a Results object to be returned from do_long_sequence_gst
+#    and do_model_evaluation (passed in as 'callerName').  Performs
+#    gauge optimization, and robust data scaling (with re-optimization
+#    if needed and opt_args is not None - i.e. only for
+#    do_long_sequence_gst).
+#    """
+#    printer = _objs.VerbosityPrinter.build_printer(verbosity, comm)
+#    tref = _time.time()
+#    callerName = callerProtocol.name
+#
+#    #ret = advancedOptions.get('appendTo', None)
+#    #if ret is None:
+#    ret = ModelEstimateResults(data, callerProtocol)
+#    #else:
+#    #    # a dummy object to check compatibility w/ret2
+#    #    dummy = ModelEstimateResults(data, callerProtocol)
+#    #    ret.add_estimates(dummy)  # does nothing, but will complain when appropriate
+#
+#    #add estimate to Results
+#    profiler.add_time('%s: results initialization' % callerName, tref); tref = _time.time()
+#
+#    #Do final gauge optimization to *final* iteration result only
+#    if gaugeopt_suite:
+#        if gaugeopt_target is None: gaugeopt_target = target_model
+#        add_gauge_opt(ret, estlbl, gaugeopt_suite, gaugeopt_target,
+#                      mdl_lsgst_list[-1], comm, advancedOptions, printer - 1)
+#        profiler.add_time('%s: gauge optimization' % callerName, tref)
+#
+#    #Perform extra analysis if a bad fit was obtained - do this *after* gauge-opt b/c it mimics gaugeopts
+#    badFitThreshold = advancedOptions.get('badFitThreshold', DEFAULT_BAD_FIT_THRESHOLD)
+#    onBadFit = advancedOptions.get('onBadFit', [])  # ["wildcard"]) #["Robust+"]) # empty list => 'do nothing'
+#    badfit_opts = advancedOptions.get('badFitOptions', {'wildcard_budget_includes_spam': True,
+#                                                        'wildcard_smart_init': True})
+#    add_badfit_estimates(ret, estlbl, onBadFit, badFitThreshold, badfit_opts, opt_args, evaltree_cache,
+#                         comm, memLimit, printer)
+#    profiler.add_time('%s: add badfit estimates' % callerName, tref); tref = _time.time()
+#
+#    #Add recorded info (even robust-related info) to the *base*
+#    #   estimate label's "stdout" meta information
+#    if printer.is_recording():
+#        ret.estimates[estlbl].meta['stdout'] = printer.stop_recording()
+#
+#    #Write results to a pickle file if desired
+#    if output_pkl and (comm is None or comm.Get_rank() == 0):
+#        if isinstance(output_pkl, str):
+#            with open(output_pkl, 'wb') as pklfile:
+#                _pickle.dump(ret, pklfile)
+#        else:
+#            _pickle.dump(ret, output_pkl)
+#
+#    return ret
 
 
 #def add_gauge_opt(estimate, gaugeOptParams, target_model, starting_model,
 #                  comm=None, verbosity=0):
 
 def add_gauge_opt(results, base_est_label, gaugeopt_suite, target_model, starting_model,
-                  unreliableOps, comm=None, verbosity=0):
+                  unreliable_ops, comm=None, verbosity=0):
     """
     Add a gauge optimization to an estimate.
     TODO: docstring - more details
@@ -982,12 +940,12 @@
     printer = _objs.VerbosityPrinter.build_printer(verbosity, comm)
 
     #Get gauge optimization dictionary
-    gaugeOptSuite_dict = gaugeopt_suite_to_dictionary(gaugeopt_suite, starting_model,
-                                                      unreliableOps, printer - 1)
+    gauge_opt_suite_dict = gaugeopt_suite_to_dictionary(gaugeopt_suite, starting_model,
+                                                        unreliable_ops, printer - 1)
 
     if target_model is not None:
         assert(isinstance(target_model, _objs.Model)), "`gaugeOptTarget` must be None or a Model"
-        for goparams in gaugeOptSuite_dict.values():
+        for goparams in gauge_opt_suite_dict.values():
             goparams_list = [goparams] if hasattr(goparams, 'keys') else goparams
             for goparams_dict in goparams_list:
                 if 'target_model' in goparams_dict:
@@ -997,30 +955,30 @@
                 goparams_dict.update({'target_model': target_model})
 
     #Gauge optimize to list of gauge optimization parameters
-    for goLabel, goparams in gaugeOptSuite_dict.items():
-
-        printer.log("-- Performing '%s' gauge optimization on %s estimate --" % (goLabel, base_est_label), 2)
+    for go_label, goparams in gauge_opt_suite_dict.items():
+
+        printer.log("-- Performing '%s' gauge optimization on %s estimate --" % (go_label, base_est_label), 2)
 
         #Get starting model
-        results.estimates[base_est_label].add_gaugeoptimized(goparams, None, goLabel, comm, printer - 3)
-        gsStart = results.estimates[base_est_label].get_start_model(goparams)
+        results.estimates[base_est_label].add_gaugeoptimized(goparams, None, go_label, comm, printer - 3)
+        mdl_start = results.estimates[base_est_label].get_start_model(goparams)
 
         #Gauge optimize data-scaled estimate also
         for suffix in ROBUST_SUFFIX_LIST:
             robust_est_label = base_est_label + suffix
             if robust_est_label in results.estimates:
-                gsStart_robust = results.estimates[robust_est_label].get_start_model(goparams)
-
-                if gsStart_robust.frobeniusdist(gsStart) < 1e-8:
+                mdl_start_robust = results.estimates[robust_est_label].get_start_model(goparams)
+
+                if mdl_start_robust.frobeniusdist(mdl_start) < 1e-8:
                     printer.log("-- Conveying '%s' gauge optimization from %s to %s estimate --" %
-                                (goLabel, base_est_label, robust_est_label), 2)
-                    params = results.estimates[base_est_label].goparameters[goLabel]  # no need to copy here
-                    gsopt = results.estimates[base_est_label].models[goLabel].copy()
-                    results.estimates[robust_est_label].add_gaugeoptimized(params, gsopt, goLabel, comm, printer - 3)
+                                (go_label, base_est_label, robust_est_label), 2)
+                    params = results.estimates[base_est_label].goparameters[go_label]  # no need to copy here
+                    gsopt = results.estimates[base_est_label].models[go_label].copy()
+                    results.estimates[robust_est_label].add_gaugeoptimized(params, gsopt, go_label, comm, printer - 3)
                 else:
                     printer.log("-- Performing '%s' gauge optimization on %s estimate --" %
-                                (goLabel, robust_est_label), 2)
-                    results.estimates[robust_est_label].add_gaugeoptimized(goparams, None, goLabel, comm, printer - 3)
+                                (go_label, robust_est_label), 2)
+                    results.estimates[robust_est_label].add_gaugeoptimized(goparams, None, go_label, comm, printer - 3)
 
 
 def add_badfit_estimates(results, base_estimate_label, badfit_options, objfn_builder, optimizer,
@@ -1035,17 +993,12 @@
         return  # nothing to do
 
     comm = resource_alloc.comm if resource_alloc else None
-    memLimit = resource_alloc.memLimit if resource_alloc else None
+    mem_limit = resource_alloc.mem_limit if resource_alloc else None
     printer = _objs.VerbosityPrinter.build_printer(verbosity, comm)
     base_estimate = results.estimates[base_estimate_label]
 
-<<<<<<< HEAD
     if badfit_options.threshold is not None and \
        base_estimate.misfit_sigma(use_accurate_Np=True, comm=comm) <= badfit_options.threshold:
-=======
-    if badFitThreshold is not None and \
-       base_estimate.misfit_sigma(evaltree_cache=evaltree_cache, use_accurate_np=True, comm=comm) <= badFitThreshold:
->>>>>>> 6cbcf0d9
         return  # fit is good enough - no need to add any estimates
 
     circuit_list = results.circuit_lists['final']
@@ -1070,7 +1023,7 @@
 
         if badfit_typ in ("robust", "Robust", "robust+", "Robust+"):
             new_params['weights'] = get_robust_scaling(badfit_typ, mdl, ds, circuit_list,
-                                                       parameters, cache, comm, memLimit)
+                                                       parameters, cache, comm, mem_limit)
             if badfit_typ in ("Robust", "Robust+") and (optimizer is not None):
                 mdl_reopt = reoptimize_with_weights(mdl, ds, circuit_list, new_params['weights'],
                                                     objfn_builder, optimizer, resource_alloc, cache, printer - 1)
@@ -1078,10 +1031,10 @@
 
         elif badfit_typ == "wildcard":
             try:
-                badfit_opts = {'wildcard_budget_includes_spam':  badfit_options.wildcard_budget_includes_spam,
+                badfit_opts = {'wildcard_budget_includes_spam': badfit_options.wildcard_budget_includes_spam,
                                'wildcard_smart_init': badfit_options.wildcard_smart_init}
                 unmodeled = get_wildcard_budget(mdl, ds, circuit_list, parameters, badfit_opts,
-                                                cache, comm, memLimit, printer - 1)
+                                                cache, comm, mem_limit, printer - 1)
                 base_estimate.parameters['unmodeled_error'] = unmodeled
                 # new_params['unmodeled_error'] = unmodeled  # OLD: when we created a new estimate (seems unneces
             except NotImplementedError as e:
@@ -1111,90 +1064,71 @@
                              base_estimate_label + "." + badfit_typ)
 
         #Add gauge optimizations to the new estimate
-        for gokey, gaugeOptParams in base_estimate.goparameters.items():
+        for gokey, gauge_opt_params in base_estimate.goparameters.items():
             if new_final_model is not None:
-                unreliableOps = ()  # pass this in?
-                add_gauge_opt(results, base_estimate_label + '.' + badfit_typ, {gokey: gaugeOptParams},
-                              target_model, new_final_model, unreliableOps, comm, printer - 1)
+                unreliable_ops = ()  # pass this in?
+                add_gauge_opt(results, base_estimate_label + '.' + badfit_typ, {gokey: gauge_opt_params},
+                              target_model, new_final_model, unreliable_ops, comm, printer - 1)
             else:
                 # add same gauge-optimized result as above
                 go_gs_final = base_estimate.models[gokey]
                 results.estimates[base_estimate_label + '.' + badfit_typ].add_gaugeoptimized(
-                    gaugeOptParams.copy(), go_gs_final, gokey, comm, printer - 1)
-
-
-def _get_fit_qty(model, ds, circuitList, parameters, evaltree_cache, comm, memLimit):
+                    gauge_opt_params.copy(), go_gs_final, gokey, comm, printer - 1)
+
+
+def _get_fit_qty(model, ds, circuit_list, parameters, cache, comm, mem_limit):
     # Get by-sequence goodness of fit
-    objective = parameters.get('objective', 'logl')
-
-    if objective == "chi2":
-        fitQty = _tools.chi2_terms(model, ds, circuitList,
-                                   parameters.get('minProbClipForWeighting', 1e-4),
-                                   parameters.get('probClipInterval', (-1e6, 1e6)),
-                                   False, False, memLimit,
-                                   parameters.get('opLabelAliases', None),
-                                   evaltree_cache=evaltree_cache, comm=comm)
-    else:  # "logl" or "lgst"
-        maxLogL = _tools.logl_max_terms(model, ds, circuitList,
-                                        op_label_aliases=parameters.get(
-                                            'opLabelAliases', None),
-                                        evaltree_cache=evaltree_cache)
-
-        logL = _tools.logl_terms(model, ds, circuitList,
-                                 parameters.get('minProbClip', 1e-4),
-                                 parameters.get('probClipInterval', (-1e6, 1e6)),
-                                 parameters.get('radius', 1e-4),
-                                 op_label_aliases=parameters.get('opLabelAliases', None),
-                                 evaltree_cache=evaltree_cache, comm=comm)
-        fitQty = 2 * (maxLogL - logL)
-    return fitQty
-
-
-def get_robust_scaling(scale_typ, model, ds, circuitList, parameters, evaltree_cache, comm, memLimit):
+    objfn_builder = parameters.get('final_objfn_builder', _objfns.PoissonPicDeltaLogLFunction.builder())
+    objfn = objfn_builder.build(model, ds, circuit_list, {'comm': comm}, cache)
+    fitqty = objfn.get_chi2k_distributed_qty(objfn.fn())
+    return fitqty
+
+
+def get_robust_scaling(scale_typ, model, ds, circuit_list, parameters, cache, comm, mem_limit):
     """
     Get the per-circuit data scaling ("weights") for a given type of robust-data-scaling.
     TODO: docstring - more details
     """
 
-    fitQty = _get_fit_qty(model, ds, circuitList, parameters, evaltree_cache, comm, memLimit)
-    #Note: fitQty[iCircuit] gives fit quantity for a single circuit, aggregated over outcomes.
+    fitqty = _get_fit_qty(model, ds, circuit_list, parameters, cache, comm, mem_limit)
+    #Note: fitqty[iCircuit] gives fit quantity for a single circuit, aggregated over outcomes.
 
     expected = (len(ds.get_outcome_labels()) - 1)  # == "k"
-    dof_per_box = expected; nboxes = len(circuitList)
+    dof_per_box = expected; nboxes = len(circuit_list)
     pc = 0.05  # hardcoded (1 - confidence level) for now -- make into advanced option w/default
 
-    circuitWeights = {}
+    circuit_weights = {}
     if scale_typ in ("robust", "Robust"):
         # Robust scaling V1: drastically scale down weights of especially bad sequences
         threshold = _np.ceil(_chi2.ppf(1 - pc / nboxes, dof_per_box))
-        for i, opstr in enumerate(circuitList):
-            if fitQty[i] > threshold:
-                circuitWeights[opstr] = expected / fitQty[i]  # scaling factor
+        for i, opstr in enumerate(circuit_list):
+            if fitqty[i] > threshold:
+                circuit_weights[opstr] = expected / fitqty[i]  # scaling factor
 
     elif scale_typ in ("robust+", "Robust+"):
         # Robust scaling V2: V1 + rescale to desired chi2 distribution without reordering
         threshold = _np.ceil(_chi2.ppf(1 - pc / nboxes, dof_per_box))
-        scaled_fitQty = fitQty.copy()
-        for i, opstr in enumerate(circuitList):
-            if fitQty[i] > threshold:
-                circuitWeights[opstr] = expected / fitQty[i]  # scaling factor
-                scaled_fitQty[i] = expected  # (fitQty[i]*circuitWeights[opstr])
-
-        N = len(fitQty)
-        percentiles = [_chi2.ppf((i + 1) / (N + 1), dof_per_box) for i in range(N)]
-        for iBin, i in enumerate(_np.argsort(scaled_fitQty)):
-            opstr = circuitList[i]
-            fit, expected = scaled_fitQty[i], percentiles[iBin]
+        scaled_fitqty = fitqty.copy()
+        for i, opstr in enumerate(circuit_list):
+            if fitqty[i] > threshold:
+                circuit_weights[opstr] = expected / fitqty[i]  # scaling factor
+                scaled_fitqty[i] = expected  # (fitqty[i]*circuitWeights[opstr])
+
+        nelements = len(fitqty)
+        percentiles = [_chi2.ppf((i + 1) / (nelements + 1), dof_per_box) for i in range(nelements)]
+        for ibin, i in enumerate(_np.argsort(scaled_fitqty)):
+            opstr = circuit_list[i]
+            fit, expected = scaled_fitqty[i], percentiles[ibin]
             if fit > expected:
-                if opstr in circuitWeights: circuitWeights[opstr] *= expected / fit
-                else: circuitWeights[opstr] = expected / fit
-
-    return circuitWeights
-
-
-def get_wildcard_budget(model, ds, circuitsToUse, parameters, badfit_opts, evaltree_cache, comm, memLimit, verbosity):
+                if opstr in circuit_weights: circuit_weights[opstr] *= expected / fit
+                else: circuit_weights[opstr] = expected / fit
+
+    return circuit_weights
+
+
+def get_wildcard_budget(model, ds, circuits_to_use, parameters, badfit_opts, cache, comm, mem_limit, verbosity):
     printer = _objs.VerbosityPrinter.build_printer(verbosity, comm)
-    fitQty = _get_fit_qty(model, ds, circuitsToUse, parameters, evaltree_cache, comm, memLimit)
+    fitqty = _get_fit_qty(model, ds, circuits_to_use, parameters, cache, comm, mem_limit)
     badfit_opts = badfit_opts or {}
 
     printer.log("******************* Adding Wildcard Budget **************************")
@@ -1203,107 +1137,87 @@
     # (amt_of_2DLogL over threshold) + (amt of "red-box": per-outcome 2DlogL over threshold) + eta*|Wvec|_1                                     # noqa
     # and minimize this for different eta (binary search) to find that largest eta for which the
     # first two terms is are zero.  This Wvec is our keeper.
-    if evaltree_cache and 'evTree' in evaltree_cache:
-        #use cache dictionary to speed multiple calls which use
-        # the same model, operation sequences, comm, memlim, etc.
-        evTree = evaltree_cache['evTree']
-    else:
-        # Note: simplify_circuits doesn't support aliased dataset (yet)
-        dstree = ds if (parameters.get('opLabelAliases', None) is None) else None
-        evTree, _, _, lookup, outcomes_lookup = \
-            model.bulk_evaltree_from_resources(
-                circuitsToUse, None, memLimit, "deriv", ['bulk_fill_probs'], dstree)
-
-        #Fill cache dict if one was given
-        if evaltree_cache is not None:
-            evaltree_cache['evTree'] = evTree
-            evaltree_cache['lookup'] = lookup
-            evaltree_cache['outcomes_lookup'] = outcomes_lookup
-
-    nDataParams = ds.get_degrees_of_freedom(circuitsToUse)  # number of independent parameters
+    if cache is None:
+        cache = _objfns.ComputationCache()  # ensure we have a cache since we need its lookup dict below
+
+    ds_dof = ds.get_degrees_of_freedom(circuits_to_use)  # number of independent parameters
     # in dataset (max. model # of params)
-    nModelParams = model.num_params()  # just use total number of params
-    percentile = 0.05; nBoxes = len(circuitsToUse)
-    twoDeltaLogL_threshold = _chi2.ppf(1 - percentile, nDataParams - nModelParams)
-    redbox_threshold = _chi2.ppf(1 - percentile / nBoxes, 1)
+    nparams = model.num_params()  # just use total number of params
+    percentile = 0.05; nboxes = len(circuits_to_use)
+    two_dlogl_threshold = _chi2.ppf(1 - percentile, ds_dof - nparams)
+    redbox_threshold = _chi2.ppf(1 - percentile / nboxes, 1)
     eta = 10.0  # some default starting value - this *shouldn't* really matter
     #print("DB2: ",twoDeltaLogL_threshold,redbox_threshold)
 
     objective = parameters.get('objective', 'logl')
     assert(objective == "logl"), "Can only use wildcard scaling with 'logl' objective!"
-    twoDeltaLogL_terms = fitQty
-    twoDeltaLogL = sum(twoDeltaLogL_terms)
+    two_dlogl_terms = fitqty
+    two_dlogl = sum(two_dlogl_terms)
 
     budget = _wild.PrimitiveOpsWildcardBudget(model.get_primitive_op_labels() + model.get_primitive_instrument_labels(),
                                               add_spam=badfit_opts.get('wildcard_budget_includes_spam', True),
                                               start_budget=0.0)
 
-    if twoDeltaLogL <= twoDeltaLogL_threshold \
-       and sum(_np.clip(twoDeltaLogL_terms - redbox_threshold, 0, None)) < 1e-6:
+    if two_dlogl <= two_dlogl_threshold \
+       and sum(_np.clip(two_dlogl_terms - redbox_threshold, 0, None)) < 1e-6:
         printer.log("No need to add budget!")
-        Wvec = _np.zeros(len(budget.to_vector()), 'd')
+        wvec = _np.zeros(len(budget.to_vector()), 'd')
     else:
-        pci = parameters.get('probClipInterval', (-1e6, 1e6))
-        min_p = parameters.get('minProbClip', 1e-4)
-        a = parameters.get('radius', 1e-4)
-
-        loglFn = _objfns.LogLFunction.simple_init(model, ds, circuitsToUse, min_p, pci, a,
-                                                  poisson_picture=True, evaltree_cache=evaltree_cache,
-                                                  comm=comm)
-        sqrt_dlogl_elements = loglFn.fn(model.to_vector())  # must evaluate loglFn before using it to init loglWCFn
-        loglWCFn = _objfns.LogLWildcardFunction(loglFn, model.to_vector(), budget)
-        nCircuits = len(circuitsToUse)
-        dlogl_terms = _np.empty(nCircuits, 'd')
-        # b/c loglFn gives sqrt of terms (for use in leastsq optimizer)
-        dlogl_elements = sqrt_dlogl_elements**2
-        for i in range(nCircuits):
-            dlogl_terms[i] = _np.sum(dlogl_elements[loglFn.lookup[i]], axis=0)
-        #print("INITIAL 2DLogL (before any wildcard) = ", sum(2 * dlogl_terms), max(2 * dlogl_terms))
-        #print("THRESHOLDS = ", twoDeltaLogL_threshold, redbox_threshold, nBoxes)
-
-        def _wildcard_objective_firstTerms(Wv):
-            dlogl_elements = loglWCFn.fn(Wv)**2  # b/c loglWCFn gives sqrt of terms (for use in leastsq optimizer)
-            for i in range(nCircuits):
-                dlogl_terms[i] = _np.sum(dlogl_elements[loglFn.lookup[i]], axis=0)
-
-            twoDLogL_terms = 2 * dlogl_terms
-            twoDLogL = sum(twoDLogL_terms)
-            return max(0, twoDLogL - twoDeltaLogL_threshold) \
-                + sum(_np.clip(twoDLogL_terms - redbox_threshold, 0, None))
-
-        nIters = 0
-        Wvec_init = budget.to_vector()
+        objfn_builder = parameters.get('final_objfn_builder', _objfns.PoissonPicDeltaLogLFunction.builder())
+        objfn = objfn_builder.build(model, ds, circuits_to_use, {'comm': comm}, cache)
+        # assert this is a logl function?
+
+        # Note: evaluate objfn before passing to wildcard fn init so internal probs are init;
+        #  this also ensures that `cache` has a valid eval tree & lookup (used below)
+        dlogl_percircuit = objfn.percircuit(model.to_vector())
+        logl_wildcard_fn = _objfns.LogLWildcardFunction(objfn, model.to_vector(), budget)
+        num_circuits = len(circuits_to_use)
+        assert(len(dlogl_percircuit) == num_circuits)
+
+        def _wildcard_objective_firstterms(wv):
+            dlogl_elements = logl_wildcard_fn.lsvec(wv)**2  # b/c WC fn only has sqrt of terms implemented now
+            for i in range(num_circuits):
+                dlogl_percircuit[i] = _np.sum(dlogl_elements[cache.lookup[i]], axis=0)
+
+            two_dlogl_percircuit = 2 * dlogl_percircuit
+            two_dlogl = sum(two_dlogl_percircuit)
+            return max(0, two_dlogl - two_dlogl_threshold) \
+                + sum(_np.clip(two_dlogl_percircuit - redbox_threshold, 0, None))
+
+        num_iters = 0
+        wvec_init = budget.to_vector()
 
         # Optional: set initial wildcard budget by pushing on each Wvec component individually
         if badfit_opts.get('wildcard_smart_init', True):
-            probe = Wvec_init.copy(); MULT = 2
-            for i in range(len(Wvec_init)):
+            MULT = 2                                                                                                    # noqa
+            probe = wvec_init.copy()
+            for i in range(len(wvec_init)):
                 #print("-------- Index ----------", i)
-                Wv = Wvec_init.copy()
+                wv = wvec_init.copy()
                 #See how big Wv[i] needs to get before penalty stops decreasing
                 last_penalty = 1e100; penalty = 0.9e100
                 delta = 1e-6
                 while penalty < last_penalty:
-                    Wv[i] = delta
+                    wv[i] = delta
                     last_penalty = penalty
-                    penalty = _wildcard_objective_firstTerms(Wv)
+                    penalty = _wildcard_objective_firstterms(wv)
                     #print("  delta=%g  => penalty = %g" % (delta, penalty))
                     delta *= MULT
                 probe[i] = delta / MULT**2
                 #print(" ==> Probe[%d] = %g" % (i, probe[i]))
 
-            probe /= len(Wvec_init)  # heuristic: set as new init point
+            probe /= len(wvec_init)  # heuristic: set as new init point
             budget.from_vector(probe)
-            Wvec_init = budget.to_vector()
+            wvec_init = budget.to_vector()
 
         printer.log("INITIAL Wildcard budget = %s" % str(budget))
 
         # Find a value of eta that is small enough that the "first terms" are 0.
-        while nIters < 10:
-            printer.log("  Iter %d: trying eta = %g" % (nIters, eta))
-
-            def _wildcard_objective(Wv):
-                return _wildcard_objective_firstTerms(Wv) + eta * _np.linalg.norm(Wv, ord=1)
+        while num_iters < 10:
+            printer.log("  Iter %d: trying eta = %g" % (num_iters, eta))
+
+            def _wildcard_objective(wv):
+                return _wildcard_objective_firstterms(wv) + eta * _np.linalg.norm(wv, ord=1)
 
             #TODO REMOVE
             #import bpdb; bpdb.set_trace()
@@ -1316,30 +1230,30 @@
                 printer.log(("NOTE: optimizing wildcard budget with verbose progress messages"
                              " - this *increases* the runtime significantly."), 2)
 
-                def callbackF(Wv):
-                    a, b = _wildcard_objective_firstTerms(Wv), eta * _np.linalg.norm(Wv, ord=1)
-                    printer.log('wildcard: misfit + L1_reg = %.3g + %.3g = %.3g Wvec=%s' % (a, b, a + b, str(Wv)), 2)
+                def callbackf(wv):
+                    a, b = _wildcard_objective_firstterms(wv), eta * _np.linalg.norm(wv, ord=1)
+                    printer.log('wildcard: misfit + L1_reg = %.3g + %.3g = %.3g Wvec=%s' % (a, b, a + b, str(wv)), 2)
             else:
-                callbackF = None
-            soln = _spo.minimize(_wildcard_objective, Wvec_init,
-                                 method='Nelder-Mead', callback=callbackF, tol=1e-6)
+                callbackf = None
+            soln = _spo.minimize(_wildcard_objective, wvec_init,
+                                 method='Nelder-Mead', callback=callbackf, tol=1e-6)
             if not soln.success:
                 _warnings.warn("Nelder-Mead optimization failed to converge!")
-            Wvec = soln.x
-            firstTerms = _wildcard_objective_firstTerms(Wvec)
+            wvec = soln.x
+            firstterms = _wildcard_objective_firstterms(wvec)
             #printer.log("  Firstterms value = %g" % firstTerms)
-            meets_conditions = bool(firstTerms < 1e-4)  # some zero-tolerance here
+            meets_conditions = bool(firstterms < 1e-4)  # some zero-tolerance here
             if meets_conditions:  # try larger eta
                 break
             else:  # nonzero objective => take Wvec as new starting point; try smaller eta
-                Wvec_init = Wvec
+                wvec_init = wvec
                 eta /= 10
 
             printer.log("  Trying eta = %g" % eta)
-            nIters += 1
-    #print("Wildcard budget found for Wvec = ",Wvec)
+            num_iters += 1
+    #print("Wildcard budget found for wvec = ",wvec)
     #print("FINAL Wildcard budget = ", str(budget))
-    budget.from_vector(Wvec)
+    budget.from_vector(wvec)
     printer.log(str(budget))
     return budget
 
@@ -1411,11 +1325,11 @@
                 circuit_lists['iteration'] = [_objfns.BulkCircuitList(cs) for cs in edesign.circuit_structs]
 
                 #Set "Ls and germs" info: gives particular structure
-                finalStruct = edesign.circuit_structs[-1]
-                if isinstance(finalStruct, _LsGermsStructure):  # FUTURE: do something w/ a *LsGermsSerialStructure*
-                    circuit_lists['prep fiducials'] = finalStruct.prepStrs
-                    circuit_lists['meas fiducials'] = finalStruct.effectStrs
-                    circuit_lists['germs'] = finalStruct.germs
+                final_struct = edesign.circuit_structs[-1]
+                if isinstance(final_struct, _LsGermsStructure):  # FUTURE: do something w/ a *LsGermsSerialStructure*
+                    circuit_lists['prep fiducials'] = final_struct.prep_fiducials
+                    circuit_lists['meas fiducials'] = final_struct.meas_fiducials
+                    circuit_lists['germs'] = final_struct.germs
 
             elif isinstance(edesign, _proto.CircuitListsDesign):
                 circuit_lists['iteration'] = [_objfns.BulkCircuitList(cl) for cl in edesign.circuit_lists]
@@ -1459,7 +1373,7 @@
             ret[k] = v
         return ret
 
-    def add_estimates(self, results, estimatesToAdd=None):
+    def add_estimates(self, results, estimates_to_add=None):
         """
         Add some or all of the estimates from `results` to this `Results` object.
 
@@ -1470,7 +1384,7 @@
             the same data set and gate sequence information as the importing object
             or an error is raised.
 
-        estimatesToAdd : list, optional
+        estimates_to_add : list, optional
             A list of estimate keys to import from `results`.  If None, then all
             the estimates contained in `results` are imported.
 
@@ -1491,7 +1405,7 @@
             "Iteration count inconsistency: cannot import estimates!"
 
         for estimate_key in results.estimates:
-            if estimatesToAdd is None or estimate_key in estimatesToAdd:
+            if estimates_to_add is None or estimate_key in estimates_to_add:
                 if estimate_key in self.estimates:
                     _warnings.warn("Re-initializing the %s estimate" % estimate_key
                                    + " of this Results object!  Usually you don't"
@@ -1549,8 +1463,8 @@
                               "*before* adding estimates"))
 
         if 'iteration' in self.circuit_lists:
-            modelsByIter = estimate.models.get('iteration estimates', [])
-            la, lb = len(self.circuit_lists['iteration']), len(modelsByIter)
+            models_by_iter = estimate.models.get('iteration estimates', [])
+            la, lb = len(self.circuit_lists['iteration']), len(models_by_iter)
             assert(la == lb), "Number of iterations (%d) must equal %d!" % (lb, la)
 
         if estimate_key in self.estimates:
@@ -1565,19 +1479,19 @@
         #self.estimates[estimate_key].parameters['max length list'] = \
         #    self.circuit_structs['final'].Ls
 
-    def add_model_test(self, targetModel, themodel,
+    def add_model_test(self, target_model, themodel,
                        estimate_key='test', gauge_opt_keys="auto"):
         """
         Add a new model-test (i.e. non-optimized) estimate to this `Results` object.
 
         Parameters
         ----------
-        targetModel : Model
+        target_model : Model
             The target model used for comparison to the model.
 
         themodel : Model
             The "model" model whose fit to the data and distance from
-            `targetModel` are assessed.
+            `target_model` are assessed.
 
         estimate_key : str, optional
             The key or label used to identify this estimate.
@@ -1594,11 +1508,11 @@
         -------
         None
         """
-        nIter = len(self.circuit_lists['iteration'])
+        niters = len(self.circuit_lists['iteration'])
 
         # base parameter values off of existing estimate parameters
         defaults = {'objective': 'logl', 'minProbClip': 1e-4, 'radius': 1e-4,
-                    'minProbClipForWeighting': 1e-4, 'opLabelAliases': None,
+                    'minProbClipForWeighting': 1e-4, 'op_label_aliases': None,
                     'truncScheme': "whole germ powers"}
         for est in self.estimates.values():
             for ky in defaults:
@@ -1615,7 +1529,7 @@
         else:
             raise ValueError("Invalid objective: %s" % parameters['objective'])
         parameters['profiler'] = None
-        parameters['opLabelAliases'] = defaults['opLabelAliases']
+        parameters['op_label_aliases'] = defaults['op_label_aliases']
         parameters['weights'] = None  # Hardcoded
 
         #Set default gate group to trival group to mimic do_model_test (an to
@@ -1624,7 +1538,7 @@
         themodel = themodel.copy()
         themodel.default_gauge_group = _TrivialGaugeGroup(themodel.dim)
 
-        self.add_estimate(targetModel, themodel, [themodel] * nIter,
+        self.add_estimate(target_model, themodel, [themodel] * niters,
                           parameters, estimate_key=estimate_key)
 
         #add gauge optimizations (always trivial)
@@ -1637,10 +1551,10 @@
 
         est = self.estimates[estimate_key]
         for gokey in gauge_opt_keys:
-            trivialEl = _TrivialGaugeGroupElement(themodel.dim)
+            trivial_el = _TrivialGaugeGroupElement(themodel.dim)
             goparams = {'model': themodel,
-                        'target_model': targetModel,
-                        '_gaugeGroupEl': trivialEl}
+                        'target_model': target_model,
+                        '_gaugeGroupEl': trivial_el}
             est.add_gaugeoptimized(goparams, themodel, gokey)
 
     def view(self, estimate_keys, gaugeopt_keys=None):
@@ -1683,8 +1597,8 @@
             cpy.estimates[est_key] = est.copy()
         return cpy
 
-    def __setstate__(self, stateDict):
-        self.__dict__.update(stateDict)
+    def __setstate__(self, state_dict):
+        self.__dict__.update(state_dict)
         for est in self.estimates.values():
             est.set_parent(self)
 
