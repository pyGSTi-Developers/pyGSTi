--- conflicted
+++ resolved
@@ -134,12 +134,8 @@
         self.assertTrue(all([a == b for a,b in zip(edesign3['subdir2'].all_circuits_needing_data, self.gst_design.circuit_lists[1])]))
 
     def test_map_edesign_sslbls(self):
-<<<<<<< HEAD
         edesigns = self._get_tester_edesigns()
         for edesign in edesigns:
-=======
-        for edesign in self.edesigns:
->>>>>>> 14f28596
             print("Testing edesign of type: ", str(type(edesign)))
             orig_qubits = edesign.qubit_labels
             for c in edesign.all_circuits_needing_data:
@@ -155,7 +151,6 @@
             self.assertEqual(mapped_edesign.qubit_labels, mapped_qubits)
             for c in mapped_edesign.all_circuits_needing_data:
                 self.assertTrue(set(c.line_labels).issubset(mapped_qubits))
-<<<<<<< HEAD
 
     @with_temp_path
     def test_serialization(self, root_path):
@@ -243,8 +238,6 @@
 
         return edesigns
     
-=======
-    
     def test_truncation(self):
         from pygsti.protocols import BenchmarkingDesign
         
@@ -268,5 +261,4 @@
                         # Ensure that the paired attribute data is correct
                         for ta_data, tc_circ in zip(ta_list, tc_list):
                             untruncated_idx = c_list.index(tc_circ)
-                            self.assertTrue(a_list[untruncated_idx] == ta_data)
->>>>>>> 14f28596
+                            self.assertTrue(a_list[untruncated_idx] == ta_data)