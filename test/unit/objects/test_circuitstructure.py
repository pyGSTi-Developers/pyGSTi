from ..util import BaseCase

import pygsti.objects.circuitstructure as cs
from pygsti.objects import Circuit


class LSGermsStructureTester(BaseCase):
    def setUp(self):
<<<<<<< HEAD
        self.gss = cs.CircuitStructure()

    def test_xvals(self):
        with self.assertRaises(NotImplementedError):
            self.gss.xvals

    def test_yvals(self):
        with self.assertRaises(NotImplementedError):
            self.gss.yvals

    def test_minor_xvals(self):
        with self.assertRaises(NotImplementedError):
            self.gss.minor_xvals

    def test_minor_yvals(self):
        with self.assertRaises(NotImplementedError):
            self.gss.minor_yvals

    def test_create_plaquette(self):
        with self.assertRaises(NotImplementedError):
            self.gss.create_plaquette(base_circuit="")

    def test_get_plaquette(self):
        with self.assertRaises(NotImplementedError):
            self.gss.get_plaquette(x=0, y=0)

    def test_plaquette_rows_cols(self):
        with self.assertRaises(NotImplementedError):
            self.gss.num_plaquette_rows_cols


class LSGermsStructureTester(AbstractCircuitStructureTester):
    def setUp(self):
        self.gss = cs.LsGermsStructure([1, 2, 4], std.germs, std.prepStrs, std.effectStrs)
=======
        plaquettes = {}
        self.xvals = ['x1', 'x2']
        self.yvals = ['y1', 'y2']
        self.circuit = Circuit("GxGy")
        for x in self.xvals:
            for y in self.yvals:
                plaquettes[(x,y)] = cs.CircuitPlaquette({(minor_x, minor_y): self.circuit
                                                         for minor_x in [0,1] for minor_y in [0,1]})
        self.gss = cs.PlaquetteGridCircuitStructure(plaquettes, self.xvals, self.yvals, 'xlabel', 'ylabel')
>>>>>>> 54c2d5af

    def test_truncate(self):
        self.gss.truncate(xs_to_keep=['x1'])
        self.gss.truncate(ys_to_keep=['y1'])
        # TODO assert correctness

    def test_xvals(self):
        self.assertEqual(self.gss.xs, self.xvals)

    def test_yvals(self):
        self.assertEqual(self.gss.ys, self.yvals)

    def test_get_plaquette(self):
        plaq = self.gss.plaquette('x1', 'y1')
        self.assertTrue(plaq is not None)
        self.assertEqual(len(plaq), 4)

        plaq = self.gss.plaquette('x10', 'y10', empty_if_missing=True)
        self.assertEqual(len(plaq), 0)

    def test_plaquette_iteration(self):
        cnt = 0
        for (x,y), plaq in self.gss.iter_plaquettes():
            cnt += 1
        self.assertEqual(cnt, len(self.xvals) * len(self.yvals))<|MERGE_RESOLUTION|>--- conflicted
+++ resolved
@@ -6,42 +6,6 @@
 
 class LSGermsStructureTester(BaseCase):
     def setUp(self):
-<<<<<<< HEAD
-        self.gss = cs.CircuitStructure()
-
-    def test_xvals(self):
-        with self.assertRaises(NotImplementedError):
-            self.gss.xvals
-
-    def test_yvals(self):
-        with self.assertRaises(NotImplementedError):
-            self.gss.yvals
-
-    def test_minor_xvals(self):
-        with self.assertRaises(NotImplementedError):
-            self.gss.minor_xvals
-
-    def test_minor_yvals(self):
-        with self.assertRaises(NotImplementedError):
-            self.gss.minor_yvals
-
-    def test_create_plaquette(self):
-        with self.assertRaises(NotImplementedError):
-            self.gss.create_plaquette(base_circuit="")
-
-    def test_get_plaquette(self):
-        with self.assertRaises(NotImplementedError):
-            self.gss.get_plaquette(x=0, y=0)
-
-    def test_plaquette_rows_cols(self):
-        with self.assertRaises(NotImplementedError):
-            self.gss.num_plaquette_rows_cols
-
-
-class LSGermsStructureTester(AbstractCircuitStructureTester):
-    def setUp(self):
-        self.gss = cs.LsGermsStructure([1, 2, 4], std.germs, std.prepStrs, std.effectStrs)
-=======
         plaquettes = {}
         self.xvals = ['x1', 'x2']
         self.yvals = ['y1', 'y2']
@@ -51,7 +15,6 @@
                 plaquettes[(x,y)] = cs.CircuitPlaquette({(minor_x, minor_y): self.circuit
                                                          for minor_x in [0,1] for minor_y in [0,1]})
         self.gss = cs.PlaquetteGridCircuitStructure(plaquettes, self.xvals, self.yvals, 'xlabel', 'ylabel')
->>>>>>> 54c2d5af
 
     def test_truncate(self):
         self.gss.truncate(xs_to_keep=['x1'])
