import unittest
import pygsti
import numpy as np
import warnings
import pickle
import os

import pygsti.construction as pc
from pygsti.io import jsoncodec
from pygsti.objects import Label as L

from ..testutils import BaseTestCase, compare_files, temp_files

<<<<<<< HEAD

# This class is for unifying some models that get used in this file and in testGateSets2.py
class LabelTestCase(BaseTestCase):
    def test_layerlizzard(self):
        #Test this here b/c auto-gators are associated with parallel operation labels
        availability = {'Gcnot': [(0,1)]}
        mdl = pc.build_standard_cloudnoise_model(2, ['Gx','Gy','Gcnot'], {}, availability,
                                                 None, "line", maxIdleWeight=1, maxhops=1,
                                                 extraWeight1Hops=0, extraGateWeight=1, sparse=True,
                                                 sim_type="map", parameterization="H+S")

=======
class LabelTestCase(BaseTestCase):

    def setUp(self):
        super(LabelTestCase, self).setUp()

    def testLabels(self):
        labels = []
        labels.append( L('Gx',0) ) # a LabelTup
        labels.append( L('Gx',(0,1)) ) # a LabelTup
        labels.append( L( ('Gx',0,1) ) ) # a LabelTup
        labels.append( L('Gx') ) # a LabelStr
        labels.append( L('Gx',None) ) #still a LabelStr
        labels.append( L( [('Gx',0),('Gy',0)] ) ) # a LabelTupTup of LabelTup objs
        labels.append( L( (('Gx',None),('Gy',None)) ) ) # a LabelTupTup of LabelStr objs
        labels.append( L( [('Gx',0)] )  ) # just a LabelTup b/c only one component
        labels.append( L( [L('Gx'),L('Gy')] )  ) # a LabelTupTup of LabelStrs
        labels.append( L(L('Gx')) ) # Init from another label
        
        for l in labels:
            native = l.tonative()
            print(l, " (", type(l), "): native =",native)
            if isinstance(l, pygsti.baseobjs.label.LabelTupTup):
                print("  comps: ", ", ".join(["%s (%s)" % (c,str(type(c))) for c in l.components]))
                
            from_native = pygsti.obj.Label(native)
            self.assertEqual(from_native,l)
                
            s = pickle.dumps(l)
            l2 = pickle.loads(s)
            self.assertEqual(type(l),type(l2))
            
            j = jsoncodec.encode_obj(l,False)
            #print("Json: ",j)
            l3 = jsoncodec.decode_obj(j,False)
            #print("Unjsoned ", l3, " a ",type(l3))
            self.assertEqual(type(l),type(l3))
        
    def test_loadsave(self):
        #test saving and loading "parallel" operation labels
        gslist = pygsti.construction.circuit_list( [('Gx','Gy'), (('Gx',0),('Gy',1)), ((('Gx',0),('Gy',1)),('Gcnot',0,1)) ])

        pygsti.io.write_circuit_list(temp_files + "/test_gslist.txt", gslist)
        gslist2 = pygsti.io.load_circuit_list(temp_files + "/test_gslist.txt")
        self.assertEqual(gslist,gslist2)

    def test_circuit_init(self):
        #Check that parallel operation labels get converted to circuits properly
        opstr = pygsti.obj.Circuit( ((('Gx',0),('Gy',1)),('Gcnot',0,1)) )
        c = pygsti.obj.Circuit(layer_labels=opstr, num_lines=2)
        print(c._labels)
        self.assertEqual(c._labels, ( L( (('Gx',0),('Gy',1)) ), L('Gcnot',(0,1)) ))


    def test_layerlizzard(self):
        #Test this here b/c auto-gators are associated with parallel operation labels
        availability = {'Gcnot': [(0,1)]}
        mdl = pc.build_cloudnoise_model_from_hops_and_weights(
            2, ['Gx','Gy','Gcnot'], {}, None, availability,
            None, "line", maxIdleWeight=1, maxhops=1,
            extraWeight1Hops=0, extraGateWeight=1, sparse=True,
            sim_type="map", parameterization="H+S")
        
>>>>>>> 12dc54e2
        # mdl[('Gx',0)].factorops  # Composed([fullTargetOp,fullIdleErr,fullLocalErr])
        self.assertEqual( set(mdl.get_primitive_op_labels()), set([L('Gx',0), L('Gy',0), L('Gx',1), L('Gy',1), L('Gcnot',(0,1))]))

        #But we can *compute* with circuits containing parallel labels...
        parallelLbl = L( [('Gx',0),('Gy',1)] )

        with self.assertRaises(KeyError):
            mdl.operation_blks[parallelLbl]

        opstr = pygsti.obj.Circuit( (parallelLbl,) )
        probs = mdl.probs(opstr)
        print(probs)

        expected = { ('00',): 0.25, ('01',): 0.25, ('10',): 0.25, ('11',): 0.25 }
        for k,v in probs.items():
<<<<<<< HEAD
            self.assertAlmostEqual(v, expected[k])
=======
            self.assertAlmostEqual(v, expected[k])

    def test_labels_with_time_and_arguments(self):

        #Label with time and args
        l = L('Gx',(0,1),time=1.2, args=('1.4','1.7'))
        self.assertEqual(l.time, 1.2)
        self.assertEqual(l.args,('1.4','1.7'))
        self.assertEqual(tuple(l), ('Gx', 4, '1.4', '1.7', 0, 1) )

        l2 = L(('Gx',';1.4',';1.7',0,1,'!1.25'))
        self.assertEqual(tuple(l2), ('Gx', 4, '1.4', '1.7', 0, 1) )

        l3 = L(('Gx',';','1.4',';','1.7',0,1,'!',1.3))
        self.assertEqual(tuple(l3), ('Gx', 4, '1.4', '1.7', 0, 1) )

        self.assertTrue(l == l2 == l3)

        #Time without args
        l = L('Gx',(0,1),time=1.2)
        self.assertEqual(l.time, 1.2)
        self.assertEqual(l.args,())
        self.assertEqual(tuple(l), ('Gx', 0, 1) )

        #Args without time
        l = L('Gx',(0,1),args=('1.4',))
        self.assertEqual(l.time, 0)
        self.assertEqual(l.args,('1.4',))
        self.assertEqual(tuple(l), ('Gx', 3, '1.4', 0, 1) )

    def test_label_time_is_not_hashed(self):
        #Ensure that time is not considered in the equality (or hashing) of labels - it's a
        # tag-along "comment" that does not change the real value of a Label.
        l1 = L('Gx',time=1.2)
        l2 = L('Gx')
        self.assertEqual(l1,l2)
        self.assertTrue(l1.time != l2.time)

        l1 = L('Gx',(0,),time=1.2)
        l2 = L('Gx',(0,))
        self.assertEqual(l1,l2)
        self.assertTrue(l1.time != l2.time)

    def test_only_nonzero_time_is_printed(self):
        l = L('GrotX',(0,1),args=('1.4',))
        self.assertEqual(str(l), "GrotX;1.4:0:1")  # make sure we don't print time when it's not given (i.e. zero)
        self.assertEqual(l.time, 0.0) # BUT l.time is still 0, not None
        l = L('GrotX',(0,1),args=('1.4',),time=0.2)
        self.assertEqual(str(l), "GrotX;1.4:0:1!0.2")  # make sure we do print time when it's nonzero
        self.assertEqual(l.time, 0.2)

if __name__ == "__main__":
    unittest.main(verbosity=2)
>>>>>>> 12dc54e2
<|MERGE_RESOLUTION|>--- conflicted
+++ resolved
@@ -11,19 +11,6 @@
 
 from ..testutils import BaseTestCase, compare_files, temp_files
 
-<<<<<<< HEAD
-
-# This class is for unifying some models that get used in this file and in testGateSets2.py
-class LabelTestCase(BaseTestCase):
-    def test_layerlizzard(self):
-        #Test this here b/c auto-gators are associated with parallel operation labels
-        availability = {'Gcnot': [(0,1)]}
-        mdl = pc.build_standard_cloudnoise_model(2, ['Gx','Gy','Gcnot'], {}, availability,
-                                                 None, "line", maxIdleWeight=1, maxhops=1,
-                                                 extraWeight1Hops=0, extraGateWeight=1, sparse=True,
-                                                 sim_type="map", parameterization="H+S")
-
-=======
 class LabelTestCase(BaseTestCase):
 
     def setUp(self):
@@ -41,26 +28,19 @@
         labels.append( L( [('Gx',0)] )  ) # just a LabelTup b/c only one component
         labels.append( L( [L('Gx'),L('Gy')] )  ) # a LabelTupTup of LabelStrs
         labels.append( L(L('Gx')) ) # Init from another label
-        
+
         for l in labels:
             native = l.tonative()
             print(l, " (", type(l), "): native =",native)
             if isinstance(l, pygsti.baseobjs.label.LabelTupTup):
                 print("  comps: ", ", ".join(["%s (%s)" % (c,str(type(c))) for c in l.components]))
-                
-            from_native = pygsti.obj.Label(native)
-            self.assertEqual(from_native,l)
-                
-            s = pickle.dumps(l)
-            l2 = pickle.loads(s)
-            self.assertEqual(type(l),type(l2))
-            
+
             j = jsoncodec.encode_obj(l,False)
             #print("Json: ",j)
             l3 = jsoncodec.decode_obj(j,False)
             #print("Unjsoned ", l3, " a ",type(l3))
             self.assertEqual(type(l),type(l3))
-        
+
     def test_loadsave(self):
         #test saving and loading "parallel" operation labels
         gslist = pygsti.construction.circuit_list( [('Gx','Gy'), (('Gx',0),('Gy',1)), ((('Gx',0),('Gy',1)),('Gcnot',0,1)) ])
@@ -68,14 +48,6 @@
         pygsti.io.write_circuit_list(temp_files + "/test_gslist.txt", gslist)
         gslist2 = pygsti.io.load_circuit_list(temp_files + "/test_gslist.txt")
         self.assertEqual(gslist,gslist2)
-
-    def test_circuit_init(self):
-        #Check that parallel operation labels get converted to circuits properly
-        opstr = pygsti.obj.Circuit( ((('Gx',0),('Gy',1)),('Gcnot',0,1)) )
-        c = pygsti.obj.Circuit(layer_labels=opstr, num_lines=2)
-        print(c._labels)
-        self.assertEqual(c._labels, ( L( (('Gx',0),('Gy',1)) ), L('Gcnot',(0,1)) ))
-
 
     def test_layerlizzard(self):
         #Test this here b/c auto-gators are associated with parallel operation labels
@@ -85,8 +57,6 @@
             None, "line", maxIdleWeight=1, maxhops=1,
             extraWeight1Hops=0, extraGateWeight=1, sparse=True,
             sim_type="map", parameterization="H+S")
-        
->>>>>>> 12dc54e2
         # mdl[('Gx',0)].factorops  # Composed([fullTargetOp,fullIdleErr,fullLocalErr])
         self.assertEqual( set(mdl.get_primitive_op_labels()), set([L('Gx',0), L('Gy',0), L('Gx',1), L('Gy',1), L('Gcnot',(0,1))]))
 
@@ -102,60 +72,8 @@
 
         expected = { ('00',): 0.25, ('01',): 0.25, ('10',): 0.25, ('11',): 0.25 }
         for k,v in probs.items():
-<<<<<<< HEAD
-            self.assertAlmostEqual(v, expected[k])
-=======
             self.assertAlmostEqual(v, expected[k])
 
-    def test_labels_with_time_and_arguments(self):
-
-        #Label with time and args
-        l = L('Gx',(0,1),time=1.2, args=('1.4','1.7'))
-        self.assertEqual(l.time, 1.2)
-        self.assertEqual(l.args,('1.4','1.7'))
-        self.assertEqual(tuple(l), ('Gx', 4, '1.4', '1.7', 0, 1) )
-
-        l2 = L(('Gx',';1.4',';1.7',0,1,'!1.25'))
-        self.assertEqual(tuple(l2), ('Gx', 4, '1.4', '1.7', 0, 1) )
-
-        l3 = L(('Gx',';','1.4',';','1.7',0,1,'!',1.3))
-        self.assertEqual(tuple(l3), ('Gx', 4, '1.4', '1.7', 0, 1) )
-
-        self.assertTrue(l == l2 == l3)
-
-        #Time without args
-        l = L('Gx',(0,1),time=1.2)
-        self.assertEqual(l.time, 1.2)
-        self.assertEqual(l.args,())
-        self.assertEqual(tuple(l), ('Gx', 0, 1) )
-
-        #Args without time
-        l = L('Gx',(0,1),args=('1.4',))
-        self.assertEqual(l.time, 0)
-        self.assertEqual(l.args,('1.4',))
-        self.assertEqual(tuple(l), ('Gx', 3, '1.4', 0, 1) )
-
-    def test_label_time_is_not_hashed(self):
-        #Ensure that time is not considered in the equality (or hashing) of labels - it's a
-        # tag-along "comment" that does not change the real value of a Label.
-        l1 = L('Gx',time=1.2)
-        l2 = L('Gx')
-        self.assertEqual(l1,l2)
-        self.assertTrue(l1.time != l2.time)
-
-        l1 = L('Gx',(0,),time=1.2)
-        l2 = L('Gx',(0,))
-        self.assertEqual(l1,l2)
-        self.assertTrue(l1.time != l2.time)
-
-    def test_only_nonzero_time_is_printed(self):
-        l = L('GrotX',(0,1),args=('1.4',))
-        self.assertEqual(str(l), "GrotX;1.4:0:1")  # make sure we don't print time when it's not given (i.e. zero)
-        self.assertEqual(l.time, 0.0) # BUT l.time is still 0, not None
-        l = L('GrotX',(0,1),args=('1.4',),time=0.2)
-        self.assertEqual(str(l), "GrotX;1.4:0:1!0.2")  # make sure we do print time when it's nonzero
-        self.assertEqual(l.time, 0.2)
 
 if __name__ == "__main__":
-    unittest.main(verbosity=2)
->>>>>>> 12dc54e2
+    unittest.main(verbosity=2)